--- conflicted
+++ resolved
@@ -16,9 +16,6 @@
     round_corners,
 )
 from gdsfactory.routing.utils import get_list_ports_angle
-<<<<<<< HEAD
-from gdsfactory.types import Coordinate, Coordinates, CrossSectionSpec, Number, Route
-=======
 from gdsfactory.types import (
     ComponentSpec,
     Coordinate,
@@ -27,7 +24,6 @@
     Number,
     Route,
 )
->>>>>>> a9ce76d4
 
 
 def _is_vertical(segment: Coordinate, tol: float = 1e-5) -> bool:
@@ -111,8 +107,6 @@
         **kwargs: cross_section settings
 
     """
-    from gdsfactory.pdk import get_cross_section
-
     if len(ports2) != len(ports1):
         raise ValueError(
             f"Number of start ports should match number of end ports.\
@@ -175,15 +169,10 @@
     except RouteError:
         return [on_route_error(waypoints)]
 
-<<<<<<< HEAD
-    x = get_cross_section(cross_section, **kwargs)
-    bends90 = [bend(cross_section=cross_section, **kwargs) for p in ports1]
-=======
     x = gf.get_cross_section(cross_section, **kwargs)
     bends90 = [
         gf.get_component(bend, cross_section=cross_section, **kwargs) for p in ports1
     ]
->>>>>>> a9ce76d4
 
     if taper and x.auto_widen:
         if callable(taper):
