import datetime
import hashlib
import itertools
import math
import os
import pathlib
import tempfile
import uuid
import warnings
from collections import Counter
from collections.abc import Iterable
from pathlib import Path
from typing import Any, Dict, List, Optional, Set, Tuple, Union

import gdspy
import numpy as np
import yaml
from numpy import int64
from omegaconf import DictConfig, OmegaConf
from typing_extensions import Literal

from gdsfactory.component_layout import (
    CellArray,
    Label,
    Polygon,
    _align,
    _distribute,
    _GeometryHelper,
    _parse_layer,
)
from gdsfactory.component_reference import ComponentReference, Coordinate, SizeInfo
from gdsfactory.config import CONF, logger
from gdsfactory.cross_section import CrossSection
from gdsfactory.layers import LAYER_COLORS, LayerColor, LayerColors
from gdsfactory.port import (
    Port,
    auto_rename_ports,
    auto_rename_ports_counter_clockwise,
    auto_rename_ports_layer_orientation,
    auto_rename_ports_orientation,
    map_ports_layer_to_orientation,
    map_ports_to_orientation_ccw,
    map_ports_to_orientation_cw,
    select_ports,
)
from gdsfactory.serialization import clean_dict
from gdsfactory.snap import snap_to_grid

Plotter = Literal["holoviews", "matplotlib", "qt"]
Axis = Literal["x", "y"]


class MutabilityError(ValueError):
    pass


mutability_error_message = """
You cannot modify a Component after creation as it will affect all of its instances.

Create a new Component and add a reference to it.

For example:

# BAD
c = gf.components.bend_euler()
c.add_ref(gf.components.mzi())

# GOOD
c = gf.Component()
c.add_ref(gf.components.bend_euler())
c.add_ref(gf.components.mzi())
"""

PathType = Union[str, Path]
Float2 = Tuple[float, float]
Layer = Tuple[int, int]
Layers = Tuple[Layer, ...]
LayerSpec = Union[str, int, Layer, None]

tmp = pathlib.Path(tempfile.TemporaryDirectory().name) / "gdsfactory"
tmp.mkdir(exist_ok=True, parents=True)
_timestamp2019 = datetime.datetime.fromtimestamp(1572014192.8273)
MAX_NAME_LENGTH = 32


def _rnd(arr, precision=1e-4):
    arr = np.ascontiguousarray(arr)
    ndigits = round(-math.log10(precision))
    return np.ascontiguousarray(arr.round(ndigits) / precision, dtype=np.int64)


class Component(_GeometryHelper):
    """A Component is an empty canvas where you add polygons, references and ports \
            (to connect to other components).

    - stores settings that you use to build the component
    - stores info that you want to use
    - can return ports by type (optical, electrical ...)
    - can return netlist for circuit simulation
    - can write to GDS, OASIS
    - can show in klayout, matplotlib, 3D, QT viewer, holoviews
    - can return copy, mirror, flattened (no references)

    Args:
        name: component_name. Use @cell decorator for auto-naming.
        with_uuid: adds unique identifier.

    Properties:
        info: dictionary that includes
            - derived properties
            - external metadata (test_protocol, docs, ...)
            - simulation_settings
            - function_name
            - name: for the component

        settings:
            full: full settings passed to the function to create component.
            changed: changed settings.
            default: default component settings.
            child: dict info from the children, if any.
    """

    def __init__(
        self,
        name: str = "Unnamed",
        with_uuid: bool = False,
    ) -> None:
        """Initialize the Component object."""
        self.uid = str(uuid.uuid4())[:8]
        if with_uuid or name == "Unnamed":
            name += f"_{self.uid}"

        self._cell = gdspy.Cell(name=name, exclude_from_current=True)
        self.name = name
        self.info: Dict[str, Any] = {}

        self.settings: Dict[str, Any] = {}
        self._locked = False
        self.get_child_name = False
        self._reference_names_counter = Counter()
        self._reference_names_used = set()

        self.ports = {}
        self.aliases = {}

        self._references = []

    @property
    def references(self):
        return self._references

    @property
    def polygons(self):
        return self._cell.polygons

    @property
    def labels(self):
        return self._cell.labels

    @property
    def paths(self):
        return self._cell.paths

    @property
    def name(self):
        return self._cell.name

    @paths.setter
    def paths(self, value):
        self._cell.paths = value

    @labels.setter
    def labels(self, value):
        self._cell.labels = value

    @name.setter
    def name(self, value):
        self._cell.name = value

    def get_polygons(self, by_spec=False, depth=None):
        """Return a list of polygons in this cell.

        Args:
            by_spec: bool or tuple
                If True, the return value is a dictionary with the
                polygons of each individual pair (layer, datatype), which
                are used as keys.  If set to a tuple of (layer, datatype),
                only polygons with that specification are returned.
            depth: integer or None
                If not None, defines from how many reference levels to
                retrieve polygons.  References below this level will result
                in a bounding box.  If `by_spec` is True the key will be the
                name of this cell.

        Returns
            out : list of array-like[N][2] or dictionary
                List containing the coordinates of the vertices of each
                polygon, or dictionary with with the list of polygons (if
                `by_spec` is True).

        Note:
            Instances of `FlexPath` and `RobustPath` are also included in
            the result by computing their polygonal boundary.
        """
        return self._cell.get_polygons(by_spec=by_spec, depth=depth)

    def get_dependencies(self, recursive=False):
        """Return a set of the cells included in this cell as references.

        Args:
            recursive : bool
                If True returns cascading dependencies.

        Returns:
            out : set of `Cell`
                Set of the cells referenced by this cell.
        """
        return self._cell.get_dependencies(recursive=recursive)

    def __getitem__(self, key):
        """Allows you to access aliases D['arc2'].

        Args:
            key: Element name to access within the Component.

        """
        try:
            return self.named_references[key]
        except KeyError as e:
            raise KeyError(f"{key} not in {self.named_references.keys()}") from e

    def __lshift__(self, element):
        """Convenience operator equivalent to add_ref()."""
        return self.add_ref(element)

    def unlock(self) -> None:
        """Only do this if you know what you are doing."""
        self._locked = False

    def lock(self) -> None:
        """Makes sure components can't add new elements or move existing ones.

        Components lock automatically when going into the CACHE to
        ensure one component does not change others
        """
        self._locked = True

    def __setitem__(self, key, element):
        """Allow adding polygons and cell references.

        like D['arc3'] = pg.arc()

        Args:
            key: Alias name.
            element: Object that will be accessible by alias name.

        """
        if isinstance(element, (ComponentReference, Polygon, CellArray)):
            self.named_references[key] = element
        else:
            raise ValueError(
                f"Tried to assign alias {key!r} in Component {self.name!r},"
                "but failed because the item was not a ComponentReference"
            )

    @classmethod
    def __get_validators__(cls):
        """Get validators for the Component object."""
        yield cls.validate

    @classmethod
    def validate(cls, v):
        """Pydantic assumes component is valid if the following are true.

        - name characters < MAX_NAME_LENGTH
        - is not empty (has references or polygons)
        """
        MAX_NAME_LENGTH = 100
        assert isinstance(
            v, Component
        ), f"TypeError, Got {type(v)}, expecting Component"
        assert (
            len(v.name) <= MAX_NAME_LENGTH
        ), f"name `{v.name}` {len(v.name)} > {MAX_NAME_LENGTH} "
        return v

    @property
    def named_references(self):
        return {ref.name: ref for ref in self.references}

    @property
    def aliases(self):
        warnings.warn(
            "aliases attribute has been renamed to named_references and may be deprecated in a future version of gdsfactory",
            DeprecationWarning,
        )
        return self.named_references

    @aliases.setter
    def aliases(self, value):
        warnings.warn(
            "Setting aliases is no longer supported. aliases attribute has been renamed to named_references and may be deprecated in a future version of gdsfactory. This operation will have no effect.",
            DeprecationWarning,
        )

    def add_label(
        self,
        text: str = "hello",
        position: Tuple[float, float] = (0.0, 0.0),
        magnification: Optional[float] = None,
        rotation: Optional[float] = None,
        anchor: str = "o",
        layer="TEXT",
    ) -> Label:
        """Adds Label to the Component.

        Args:
            text: Label text.
            position: x-, y-coordinates of the Label location.
            magnification:int, float, or None Magnification factor for the Label text.
            rotation: Angle rotation of the Label text.
            anchor: {'n', 'e', 's', 'w', 'o', 'ne', 'nw', ...}
                Position of the anchor relative to the text.
            layer: Specific layer(s) to put Label on.
        """
        from gdsfactory.pdk import get_layer

        layer = get_layer(layer)

        gds_layer, gds_datatype = layer

        if type(text) is not str:
            text = text
        label = Label(
            text=text,
            position=position,
            anchor=anchor,
            magnification=magnification,
            rotation=rotation,
            layer=gds_layer,
            texttype=gds_datatype,
        )
        self.add(label)
        return label

    @property
    def bbox(self):
        """Returns the bounding box of the ComponentReference.

        it snaps to 3 decimals in um (0.001um = 1nm precision)
        """
        bbox = self._cell.get_bounding_box()
        if bbox is None:
            bbox = ((0, 0), (0, 0))
        return np.round(bbox, 3)

    @property
    def ports_layer(self) -> Dict[str, str]:
        """Returns a mapping from layer0_layer1_E0: portName."""
        return map_ports_layer_to_orientation(self.ports)

    def port_by_orientation_cw(self, key: str, **kwargs):
        """Returns port by indexing them clockwise."""
        m = map_ports_to_orientation_cw(self.ports, **kwargs)
        if key not in m:
            raise KeyError(f"{key} not in {list(m.keys())}")
        key2 = m[key]
        return self.ports[key2]

    def port_by_orientation_ccw(self, key: str, **kwargs):
        """Returns port by indexing them clockwise."""
        m = map_ports_to_orientation_ccw(self.ports, **kwargs)
        if key not in m:
            raise KeyError(f"{key} not in {list(m.keys())}")
        key2 = m[key]
        return self.ports[key2]

    def get_ports_xsize(self, **kwargs) -> float:
        """Returns xdistance from east to west ports.

        Keyword Args:
            layer: port GDS layer.
            prefix: with in port name.
            orientation: in degrees.
            width: port width.
            layers_excluded: List of layers to exclude.
            port_type: optical, electrical, ...
        """
        ports_cw = self.get_ports_list(clockwise=True, **kwargs)
        ports_ccw = self.get_ports_list(clockwise=False, **kwargs)
        return snap_to_grid(ports_ccw[0].x - ports_cw[0].x)

    def get_ports_ysize(self, **kwargs) -> float:
        """Returns ydistance from east to west ports.

        Keyword Args:
            layer: port GDS layer.
            prefix: with in port name.
            orientation: in degrees.
            width: port width (um).
            layers_excluded: List of layers to exclude.
            port_type: optical, electrical, ...
        """
        ports_cw = self.get_ports_list(clockwise=True, **kwargs)
        ports_ccw = self.get_ports_list(clockwise=False, **kwargs)
        return snap_to_grid(ports_ccw[0].y - ports_cw[0].y)

    def plot_netlist(self, with_labels: bool = True, font_weight: str = "normal"):
        """Plots a netlist graph with networkx.

        Args:
            with_labels: add label to each node.
            font_weight: normal, bold.
        """
        import matplotlib.pyplot as plt
        import networkx as nx

        plt.figure()
        netlist = self.get_netlist()
        connections = netlist["connections"]
        placements = netlist["placements"]
        G = nx.Graph()
        G.add_edges_from(
            [
                (",".join(k.split(",")[:-1]), ",".join(v.split(",")[:-1]))
                for k, v in connections.items()
            ]
        )

        pos = {k: (v["x"], v["y"]) for k, v in placements.items()}
        labels = {k: ",".join(k.split(",")[:1]) for k in placements.keys()}
        nx.draw(
            G,
            with_labels=with_labels,
            font_weight=font_weight,
            labels=labels,
            pos=pos,
        )
        return G

    def get_netlist_yaml(self, **kwargs) -> Dict[str, Any]:
        from gdsfactory.get_netlist import get_netlist_yaml

        return get_netlist_yaml(self, **kwargs)

    def write_netlist(self, filepath: str) -> None:
        """Write netlist in YAML."""
        netlist = self.get_netlist()
        OmegaConf.save(netlist, filepath)

    def write_netlist_dot(self, filepath: Optional[str] = None) -> None:
        """Write netlist graph in DOT format."""
        from networkx.drawing.nx_agraph import write_dot

        filepath = filepath or f"{self.name}.dot"

        G = self.plot_netlist()
        write_dot(G, filepath)

    def get_netlist(self, **kwargs) -> Dict[str, Any]:
        """From Component returns instances, connections and placements dict.

        Keyword Args:
            component: to extract netlist.
            full_settings: True returns all, false changed settings.
            tolerance: tolerance in nm to consider two ports connected.
            exclude_port_types: optional list of port types to exclude from netlisting.
            get_instance_name: function to get instance name.

        Returns:
            Netlist dict (instances, connections, placements, ports)
                instances: Dict of instance name and settings.
                connections: Dict of Instance1Name,portName: Instace2Name,portName.
                placements: Dict of instance names and placements (x, y, rotation).
                ports: Dict portName: ComponentName,port.
                name: name of component.
        """
        from gdsfactory.get_netlist import get_netlist

        return get_netlist(component=self, **kwargs)

    def get_netlist_recursive(self, **kwargs) -> Dict[str, DictConfig]:
        """Returns recursive netlist for a component and subcomponents.

        Keyword Args:
            component: to extract netlist.
            component_suffix: suffix to append to each component name.
                useful if to save and reload a back-annotated netlist.
            get_netlist_func: function to extract individual netlists.
            full_settings: True returns all, false changed settings.
            tolerance: tolerance in nm to consider two ports connected.
            exclude_port_types: optional list of port types to exclude from netlisting.
            get_instance_name: function to get instance name.

        Returns:
            Dictionary of netlists, keyed by the name of each component.
        """
        from gdsfactory.get_netlist import get_netlist_recursive

        return get_netlist_recursive(component=self, **kwargs)

    def assert_ports_on_grid(self, nm: int = 1) -> None:
        """Asserts that all ports are on grid."""
        for port in self.ports.values():
            port.assert_on_grid(nm=nm)

    def get_ports(self, depth=None):
        """Returns copies of all the ports of the Component, rotated and \
                translated so that they're in their top-level position.

        The Ports returned are copies of the originals, but each copy has the same
        ``uid`` as the original so that they can be traced back to the original if needed.

        Args:
            depth : int or None
                If not None, defines from how many reference levels to
                retrieve Ports from.

        Returns:
            port_list : list of Port List of all Ports in the Component.
        """
        port_list = [p._copy() for p in self.ports.values()]

        if depth is None or depth > 0:
            for r in self.references:
                new_depth = None if depth is None else depth - 1
                ref_ports = r.parent.get_ports(depth=new_depth)

                # Transform ports that came from a reference
                ref_ports_transformed = []
                for rp in ref_ports:
                    new_port = rp._copy()
                    new_center, new_orientation = r._transform_port(
                        rp.center,
                        rp.orientation,
                        r.origin,
                        r.rotation,
                        r.x_reflection,
                    )
                    new_port.center = new_center
                    new_port.new_orientation = new_orientation
                    ref_ports_transformed.append(new_port)
                port_list += ref_ports_transformed

        return port_list

    def get_ports_dict(self, **kwargs) -> Dict[str, Port]:
        """Returns a dict of ports.

        Keyword Args:
            layer: port GDS layer.
            prefix: for example "E" for east, "W" for west ...
        """
        return select_ports(self.ports, **kwargs)

    def get_ports_list(self, **kwargs) -> List[Port]:
        """Returns list of ports.

        Keyword Args:
            layer: select ports with GDS layer.
            prefix: select ports with port name.
            orientation: select ports with orientation in degrees.
            width: select ports with port width.
            layers_excluded: List of layers to exclude.
            port_type: select ports with port_type (optical, electrical, vertical_te).
            clockwise: if True, sort ports clockwise, False: counter-clockwise.
        """
        return list(select_ports(self.ports, **kwargs).values())

    def ref(
        self,
        position: Coordinate = (0, 0),
        port_id: Optional[str] = None,
        rotation: int = 0,
        h_mirror: bool = False,
        v_mirror: bool = False,
    ) -> "ComponentReference":
        """Returns Component reference.

        Args:
            position: x, y position.
            port_id: name of the port.
            rotation: in degrees.
            h_mirror: horizontal mirror using y axis (x, 1) (1, 0).
                This is the most common mirror.
            v_mirror: vertical mirror using x axis (1, y) (0, y).
        """
        _ref = ComponentReference(self)

        if port_id and port_id not in self.ports:
            raise ValueError(f"port {port_id} not in {self.ports.keys()}")

        origin = self.ports[port_id].center if port_id else (0, 0)
        if h_mirror:
            _ref.reflect_h(port_id)

        if v_mirror:
            _ref.reflect_v(port_id)

        if rotation != 0:
            _ref.rotate(rotation, origin)
        _ref.move(origin, position)

        return _ref

    def ref_center(self, position=(0, 0)):
        """Returns a reference of the component centered at (x=0, y=0)."""
        si = self.size_info
        yc = si.south + si.height / 2
        xc = si.west + si.width / 2
        center = (xc, yc)
        _ref = ComponentReference(self)
        _ref.move(center, position)
        return _ref

    def __repr__(self) -> str:
        """Return a string representation of the object."""
        return f"{self.name}: uid {self.uid}, ports {list(self.ports.keys())}, references {list(self.named_references.keys())}, {len(self.polygons)} polygons"

    def pprint(self) -> None:
        """Prints component info."""
        # print(OmegaConf.to_yaml(self.to_dict()))
        print(yaml.dump(self.to_dict()))

    def pprint_ports(self) -> None:
        """Prints component netlists."""
        ports_list = self.get_ports_list()
        for port in ports_list:
            print(port)

    @property
    def metadata_child(self) -> DictConfig:
        """Returns metadata from child if any, Otherwise returns component own.

        metadata Great to access the children metadata at the bottom of the
        hierarchy.
        """
        settings = dict(self.settings)

        while settings.get("child"):
            settings = settings.get("child")

        return DictConfig(dict(settings))

    @property
    def metadata(self) -> DictConfig:
        return DictConfig(dict(self.settings))

    def add_port(
        self,
        name: Optional[Union[str, int, object]] = None,
        center: Optional[Tuple[float, float]] = None,
        width: Optional[float] = None,
        orientation: Optional[float] = None,
        port: Optional[Port] = None,
        layer: LayerSpec = None,
        port_type: str = "optical",
        cross_section: Optional[CrossSection] = None,
    ) -> Port:
        """Add port to component.

        You can copy an existing port like add_port(port = existing_port) or
        create a new port add_port(myname, mycenter, mywidth, myorientation).
        You can also copy an existing port
        with a new name add_port(port = existing_port, name = new_name)

        Args:
            name: port name.
            center: x, y.
            width: in um.
            orientation: in deg.
            port: optional port.
            layer: port layer.
            port_type: optical, electrical, vertical_dc, vertical_te, vertical_tm.
            cross_section: port cross_section.
        """
        from gdsfactory.pdk import get_layer

        layer = get_layer(layer)

        if port:
            if not isinstance(port, Port):
                raise ValueError(f"add_port() needs a Port, got {type(port)}")
            p = port.copy()
            if name is not None:
                p.name = name
            p.parent = self

        elif isinstance(name, Port):
            p = name.copy()
            p.parent = self
            name = p.name
        else:
            if width is None:
                raise ValueError("Port needs width parameter (um).")
            if center is None:
                raise ValueError("Port needs center parameter (x, y) um.")

            p = Port(
                name=name,
                center=center,
                width=width,
                orientation=orientation,
                parent=self,
                layer=layer,
                port_type=port_type,
                cross_section=cross_section,
            )
        if name is not None:
            p.name = name
        if p.name in self.ports:
            raise ValueError(f"add_port() Port name {p.name!r} exists in {self.name!r}")

        self.ports[p.name] = p
        return p

    def add_ports(
        self, ports: Union[List[Port], Dict[str, Port]], prefix: str = ""
    ) -> None:
        """Add a list or dict of ports.

        you can include a prefix to add to the new port names to avoid name conflicts.

        Args:
            ports: list or dict of ports.
            prefix: to prepend to each port name.
        """
        ports = ports if isinstance(ports, list) else ports.values()
        for port in list(ports):
            name = f"{prefix}{port.name}" if prefix else port.name
            self.add_port(name=name, port=port)

    def snap_ports_to_grid(self, nm: int = 1) -> None:
        for port in self.ports.values():
            port.snap_to_grid(nm=nm)

    def remove_layers(
        self,
        layers: Union[List[Tuple[int, int]], Tuple[int, int]] = (),
        include_labels: bool = True,
        invert_selection: bool = False,
        recursive: bool = True,
    ) -> "Component":
        """Remove a list of layers and returns the same Component.

        Args:
            layers: list of layers to remove.
            include_labels: remove labels on those layers.
            invert_selection: removes all layers except layers specified.
            recursive: operate on the cells included in this cell. Flatten cells if True.
        """
        from gdsfactory.pdk import get_layer

        layers = [_parse_layer(get_layer(layer)) for layer in layers]

        if recursive and self.references:
            D = self.flatten()

        else:
            D = self

        for polygonset in D.polygons:
            polygon_layers = zip(polygonset.layers, polygonset.datatypes)
            polygons_to_keep = [(pl in layers) for pl in polygon_layers]
            if not invert_selection:
                polygons_to_keep = [(not p) for p in polygons_to_keep]
            polygonset.polygons = [
                p for p, keep in zip(polygonset.polygons, polygons_to_keep) if keep
            ]
            polygonset.layers = [
                p for p, keep in zip(polygonset.layers, polygons_to_keep) if keep
            ]
            polygonset.datatypes = [
                p for p, keep in zip(polygonset.datatypes, polygons_to_keep) if keep
            ]

        paths = []
        for path in D.paths:
            paths.extend(
                path
                for layer in zip(path.layers, path.datatypes)
                if layer not in layers
            )

        D.paths = paths

        if include_labels:
            new_labels = []
            for label in D.labels:
                original_layer = (label.layer, label.texttype)
                original_layer = _parse_layer(original_layer)
                if invert_selection:
                    keep_layer = original_layer in layers
                else:
                    keep_layer = original_layer not in layers
                if keep_layer:
                    new_labels += [label]
            D.labels = new_labels
        return D

    def extract(
        self,
        layers: Union[List[Tuple[int, int]], Tuple[int, int]] = (),
    ) -> "Component":
        """Extract polygons from a Component and returns a new Component.

        based on phidl.geometry.
        """
        from gdsfactory.name import clean_value

        component = Component(f"{self.name}_{clean_value(layers)}")
        if type(layers) not in (list, tuple):
            raise ValueError("layers needs to be a list or tuple")
        poly_dict = self.get_polygons(by_spec=True)
        parsed_layer_list = [_parse_layer(layer) for layer in layers]
        for layer, polys in poly_dict.items():
            if _parse_layer(layer) in parsed_layer_list:
                component.add_polygon(polys, layer=layer)
        return component

    def add_polygon(self, points, layer=np.nan):
        """Adds a Polygon to the Component.

        Args:
            points: Coordinates of the vertices of the Polygon.
            layer: layer spec to add polygon on.
        """
        from gdsfactory.pdk import get_layer

        layer = get_layer(layer)

        if layer is None:
            return None

        # Check if input a list of polygons by seeing if it's 3 levels deep
        try:
            points[0][0][0]  # Try to access first x point
            return [self.add_polygon(p, layer) for p in points]
        except Exception:
            pass  # Verified points is not a list of polygons, continue on

        if isinstance(points, gdspy.PolygonSet):
            if layer is np.nan:
                layers = zip(points.layers, points.datatypes)
            else:
                layers = [layer] * len(points.polygons)

            polygons = []
            for p, layer in zip(points.polygons, layers):
                new_polygon = self.add_polygon(p, layer)
                new_polygon.properties = points.properties
                polygons.append(new_polygon)
            return polygons

        if layer is np.nan:
            layer = 0

        # Check if layer is actually a list of Layer objects
        try:
            if isinstance(layer, set):
                return [self.add_polygon(points, ly) for ly in layer]
            elif all(isinstance(ly, (Layer)) for ly in layer):
                return [self.add_polygon(points, ly) for ly in layer]
            elif len(layer) > 2:  # Someone wrote e.g. layer = [1,4,5]
                raise ValueError(
                    "If you specify multiple layers you must use set notation, e.g. {1,5,8} "
                )
        except Exception:
            pass

        # If in the form [[1,3,5],[2,4,6]]
        if len(points[0]) > 2:
            # Convert to form [[1,2],[3,4],[5,6]]
            points = np.column_stack(points)

        gds_layer, gds_datatype = _parse_layer(layer)
        polygon = Polygon(
            points=points, gds_layer=gds_layer, gds_datatype=gds_datatype, parent=self
        )
        self.add(polygon)
        return polygon

    def copy(self) -> "Component":
        return copy(self)

    def copy_child_info(self, component: "Component") -> None:
        """Copy info from child component into parent.

        Parent components can access child cells settings.
        """
        if not isinstance(component, Component):
            raise ValueError(f"{type(component)} is not a Component")

        self.get_child_name = True
        self.child = component
        self.info.update(component.info)

    @property
    def size_info(self) -> SizeInfo:
        """Size info of the component."""
        return SizeInfo(self.bbox)

    def get_setting(self, setting: str) -> Union[str, int, float]:
        return (
            self.info.get(setting)
            or self.settings.full.get(setting)
            or self.metadata_child.get(setting)
        )

    def _check_unlocked(self) -> None:
        """Raises error if Component is locked."""
        if self._locked:
            raise MutabilityError(
                f"Component {self.name!r} cannot be modified as it's already on cache. "
                + mutability_error_message
            )

    def _add(self, element) -> None:
        """Add a new element or list of elements to this Component.

        Args:
            element: `PolygonSet`, `CellReference`, `CellArray` or iterable
            The element or iterable of elements to be inserted in this cell.

        Raises:
            MutabilityError: if component is locked.
        """
<<<<<<< HEAD
        self.is_unlocked()
        if isinstance(element, ComponentReference):
            self._cell.add(element._reference)
            self._references.append(element)
        else:
            self._cell.add(element)
=======
        self._check_unlocked()
        super().add(element)
>>>>>>> e3b8cb12

    def add(self, element) -> None:
        """Add a new element or list of elements to this Component.

        Args:
            element: `PolygonSet`, `CellReference`, `CellArray` or iterable
                The element or iterable of elements to be inserted in this cell.

        Raises:
            MutabilityError: if component is locked.
        """
        # if isinstance(element, (gdspy.CellReference, gdspy.CellArray)):
        if isinstance(element, ComponentReference):
            self._register_reference(element)
            self._add(element)
        elif isinstance(element, Iterable):
            for subelement in element:
                self.add(subelement)
        else:
            self._add(element)

    def add_array(
        self,
        component: "Component",
        columns: int = 2,
        rows: int = 2,
        spacing: Tuple[float, float] = (100, 100),
        alias: Optional[str] = None,
    ) -> CellArray:
        """Creates a CellArray reference to a Component.

        Args:
            component: The referenced component.
            columns: Number of columns in the array.
            rows: Number of rows in the array.
            spacing: array-like[2] of int or float.
                Distance between adjacent columns and adjacent rows.
            alias: str or None. Alias of the referenced Component.

        Returns
            a: CellArray containing references to the Component.
        """
        if not isinstance(component, Component):
            raise TypeError("add_array() needs a Component object.")
        ref = CellArray(
            device=component,
            columns=int(round(columns)),
            rows=int(round(rows)),
            spacing=spacing,
        )
        ref.name = None
        self._add(ref)
        self._register_reference(reference=ref, alias=alias)
        return ref

    def distribute(
        self, elements="all", direction="x", spacing=100, separation=True, edge="center"
    ):
        """Distributes the specified elements in the Component.

        Args:
            elements : array-like of objects or 'all'
                Elements to distribute.
            direction : {'x', 'y'}
                Direction of distribution; either a line in the x-direction or
                y-direction.
            spacing : int or float
                Distance between elements.
            separation : bool
                If True, guarantees elements are separated with a fixed spacing
                between; if  False, elements are spaced evenly along a grid.
            edge : {'x', 'xmin', 'xmax', 'y', 'ymin', 'ymax'}
                Which edge to perform the distribution along (unused if
                separation == True)

        """
        if elements == "all":
            elements = self.polygons + self.references
        _distribute(
            elements=elements,
            direction=direction,
            spacing=spacing,
            separation=separation,
            edge=edge,
        )
        return self

    def align(self, elements="all", alignment="ymax"):
        """Align elements in the Component.

        Args:
            elements : array-like of objects, or 'all'
                Elements in the Component to align.
            alignment : {'x', 'y', 'xmin', 'xmax', 'ymin', 'ymax'}
                Which edge to align along (e.g. 'ymax' will move the elements such
                that all of their topmost points are aligned)

        """
        if elements == "all":
            elements = self.polygons + self.references
        _align(elements, alignment=alignment)
        return self

    def flatten(self, single_layer: Optional[Tuple[int, int]] = None):
        """Returns a flattened copy of the component.

        Flattens the hierarchy of the Component such that there are no longer
        any references to other Components. All polygons and labels from
        underlying references are copied and placed in the top-level Component.
        If single_layer is specified, all polygons are moved to that layer.

        Args:
            single_layer: move all polygons are moved to the specified (optional).
        """
        component_flat = Component()

        poly_dict = self.get_polygons(by_spec=True)
        for layer, polys in poly_dict.items():
            component_flat.add_polygon(polys, layer=single_layer or layer)

        component_flat.info = self.info.copy()
        return component_flat

    def flatten_reference(self, ref: ComponentReference):
        """From existing cell replaces reference with a flatten reference \
        which has the transformations already applied.

        Transformed reference keeps the original name.

        Args:
            ref: the reference to flatten into a new cell.

        """
        from gdsfactory.functions import transformed

        self.remove(ref)
        new_component = transformed(ref, decorator=None)
        self.add_ref(new_component, alias=ref.name)

    def add_ref(
        self, component: "Component", alias: Optional[str] = None
    ) -> "ComponentReference":
        """Add ComponentReference to the current Component."""
        if not isinstance(component, Component):
            raise TypeError(f"type = {type(Component)} needs to be a Component.")
        ref = ComponentReference(component)
        self._add(ref)
        self._register_reference(reference=ref, alias=alias)
        return ref

    def _register_reference(
        self, reference: ComponentReference, alias: Optional[str] = None
    ) -> None:
        component = reference.parent
        reference.owner = self

        if alias is None:
            if reference.name is not None:
                alias = reference.name
            else:
                prefix = (
                    component.settings.function_name
                    if hasattr(component, "settings")
                    and hasattr(component.settings, "function_name")
                    else component.name
                )
                self._reference_names_counter.update({prefix: 1})
                alias = f"{prefix}_{self._reference_names_counter[prefix]}"

                while alias in self._reference_names_used:
                    self._reference_names_counter.update({prefix: 1})
                    alias = f"{prefix}_{self._reference_names_counter[prefix]}"

        reference.name = alias

    @property
    def layers(self):
        """Returns a set of the Layers in the Component."""
        return self.get_layers()

    def get_layers(self) -> Union[Set[Tuple[int, int]], Set[Tuple[int64, int64]]]:
        """Return a set of (layer, datatype).

        .. code ::

            import gdsfactory as gf
            gf.components.straight().get_layers() == {(1, 0), (111, 0)}
        """
        layers = set()
        for element in itertools.chain(self.polygons, self.paths):
            for layer, datatype in zip(element.layers, element.datatypes):
                layers.add((layer, datatype))
        for reference in self.references:
            for layer, datatype in reference.ref_cell.get_layers():
                layers.add((layer, datatype))
        for label in self.labels:
            layers.add((label.layer, 0))
        return layers

    def _repr_html_(self):
        """Show geometry in klayout and in matplotlib for jupyter notebooks."""
        self.show(show_ports=False)  # show in klayout
        self.plot(plotter="matplotlib")
        return self.__repr__()

    def plot(self, plotter: Optional[Plotter] = None, **kwargs) -> None:
        """Returns component plot.

        Args:
            plotter: backend ('holoviews', 'matplotlib', 'qt').

        Keyword Args:
            show_ports: Sets whether ports are drawn.
            show_subports: Sets whether subports (ports that belong to references) are drawn.
            label_aliases: Sets whether aliases are labeled with a text name.
            new_window: If True, each call to quickplot() will generate a separate window.
            blocking: If True, calling quickplot() will pause execution of ("block") the
                remainder of the python code until the quickplot() window is closed.
                If False, the window will be opened and code will continue to run.
            zoom_factor: Sets the scaling factor when zooming the quickplot window with the
                mousewheel/trackpad.
            interactive_zoom: Enables using mousewheel/trackpad to zoom.
            fontsize: for labels.
            layers_excluded: list of layers to exclude.
            layer_colors: layer_colors colors loaded from Klayout.
            min_aspect: minimum aspect ratio.
        """
        plotter = plotter or CONF.get("plotter", "matplotlib")

        if plotter == "matplotlib":
            from gdsfactory.quickplotter import quickplot

            return quickplot(self, **kwargs)
        elif plotter == "holoviews":
            try:
                import holoviews as hv

                hv.extension("bokeh")
            except ImportError as e:
                print("you need to `pip install holoviews`")
                raise e

            return self.ploth(**kwargs)

        elif plotter == "qt":
            from gdsfactory.quickplotter import quickplot2

            return quickplot2(self)

    def plotqt(self):
        from gdsfactory.quickplotter import quickplot2

        return quickplot2(self)

    def ploth(
        self,
        layers_excluded: Optional[Layers] = None,
        layer_colors: LayerColors = LAYER_COLORS,
        min_aspect: float = 0.25,
        padding: float = 0.5,
    ):
        """Plot component in holoviews.

        Args:
            layers_excluded: list of layers to exclude.
            layer_colors: layer_colors colors loaded from Klayout.
            min_aspect: minimum aspect ratio.
            padding: around bounding box.

        Returns:
            Holoviews Overlay to display all polygons.
        """
        from gdsfactory.add_pins import get_pin_triangle_polygon_tip

        try:
            import holoviews as hv

            hv.extension("bokeh")
        except ImportError as e:
            print("you need to `pip install holoviews`")
            raise e

        self._bb_valid = False  # recompute the bounding box
        b = self.bbox + ((-padding, -padding), (padding, padding))
        b = np.array(b.flat)
        center = np.array((np.sum(b[::2]) / 2, np.sum(b[1::2]) / 2))
        size = np.array((np.abs(b[2] - b[0]), np.abs(b[3] - b[1])))
        dx = np.array(
            (
                np.maximum(min_aspect * size[1], size[0]) / 2,
                np.maximum(size[1], min_aspect * size[0]) / 2,
            )
        )
        b = np.hstack((center - dx, center + dx))

        plots_to_overlay = []
        layers_excluded = [] if layers_excluded is None else layers_excluded

        for layer, polygon in self.get_polygons(by_spec=True).items():
            if layer in layers_excluded:
                continue

            try:
                layer = layer_colors.get_from_tuple(layer)
            except ValueError:
                layers = list(layer_colors._layers.keys())
                warnings.warn(f"{layer!r} not defined in {layers}")
                layer = LayerColor(gds_layer=layer[0], gds_datatype=layer[1])

            plots_to_overlay.append(
                hv.Polygons(polygon, label=str(layer.name)).opts(
                    data_aspect=1,
                    frame_width=500,
                    fill_alpha=layer.alpha,
                    ylim=(b[1], b[3]),
                    xlim=(b[0], b[2]),
                    color=layer.color,
                    line_alpha=layer.alpha,
                    tools=["hover"],
                )
            )
        for name, port in self.ports.items():
            name = str(name)
            polygon, ptip = get_pin_triangle_polygon_tip(port=port)

            plots_to_overlay.append(
                hv.Polygons(polygon, label=name).opts(
                    data_aspect=1,
                    frame_width=500,
                    fill_alpha=0,
                    ylim=(b[1], b[3]),
                    xlim=(b[0], b[2]),
                    color="red",
                    line_alpha=layer.alpha,
                    tools=["hover"],
                )
                * hv.Text(ptip[0], ptip[1], name)
            )

        return hv.Overlay(plots_to_overlay).opts(
            show_legend=True, shared_axes=False, ylim=(b[1], b[3]), xlim=(b[0], b[2])
        )

    def show(
        self,
        show_ports: bool = False,
        show_subports: bool = False,
        port_marker_layer: Layer = "SHOW_PORTS",
        **kwargs,
    ) -> None:
        """Show component in klayout.

        returns a copy of the Component, so the original component remains intact.
        with pins markers on each port show_ports = True, and optionally also
        the ports from the references (show_subports=True)

        Args:
            show_ports: shows component with port markers and labels.
            show_subports: add ports markers and labels to references.
            port_marker_layer: for the ports.

        Keyword Args:
            gdspath: GDS file path to write to.
            gdsdir: directory for the GDS file. Defaults to /tmp/.
            unit: unit size for objects in library. 1um by default.
            precision: for object dimensions in the library (m). 1nm by default.
            timestamp: Defaults to 2019-10-25. If None uses current time.
        """
        from gdsfactory.add_pins import add_pins_triangle
        from gdsfactory.show import show

        if show_subports:
            component = self.copy()
            component.name = self.name
            for reference in component.references:
                add_pins_triangle(
                    component=component,
                    reference=reference,
                    layer=port_marker_layer,
                )

        elif show_ports:
            component = self.copy()
            component.name = self.name
            add_pins_triangle(component=component, layer=port_marker_layer)
        else:
            component = self

        show(component, **kwargs)

    def to_3d(self, *args, **kwargs):
        """Returns Component 3D trimesh Scene.

        Keyword Args:
            component: to exture in 3D.
            layer_colors: layer colors from Klayout Layer Properties file.
                Defaults to active PDK.layer_colors.
            layer_stack: contains thickness and zmin for each layer.
                Defaults to active PDK.layer_stack.
            exclude_layers: layers to exclude.
        """
        from gdsfactory.export.to_3d import to_3d

        return to_3d(self, *args, **kwargs)

    def write_gds(
        self,
        gdspath: Optional[PathType] = None,
        gdsdir: Optional[PathType] = None,
        unit: float = 1e-6,
        precision: Optional[float] = None,
        timestamp: Optional[datetime.datetime] = _timestamp2019,
        logging: bool = True,
        on_duplicate_cell: Optional[str] = "warn",
    ) -> Path:
        """Write component to GDS and returns gdspath.

        Args:
            gdspath: GDS file path to write to.
            gdsdir: directory for the GDS file. Defaults to /tmp/randomFile/gdsfactory.
            unit: unit size for objects in library. 1um by default.
            precision: for dimensions in the library (m). 1nm by default.
            timestamp: Defaults to 2019-10-25 for consistent hash.
                If None uses current time.
            logging: disable GDS path logging, for example for showing it in klayout.
            on_duplicate_cell: specify how to resolve duplicate-named cells. Choose one of the following:
                "warn" (default): overwrite all duplicate cells with one of the duplicates (arbitrarily).
                "error": throw a ValueError when attempting to write a gds with duplicate cells.
                "overwrite": overwrite all duplicate cells with one of the duplicates, without warning.
                None: do not try to resolve (at your own risk!)
        """
        from gdsfactory.pdk import get_grid_size

        precision = precision or get_grid_size() * 1e-6

        gdsdir = (
            gdsdir or pathlib.Path(tempfile.TemporaryDirectory().name) / "gdsfactory"
        )
        gdsdir = pathlib.Path(gdsdir)
        gdspath = gdspath or gdsdir / f"{self.name}.gds"
        gdspath = pathlib.Path(gdspath)
        gdsdir = gdspath.parent
        gdsdir.mkdir(exist_ok=True, parents=True)

        cells = self.get_dependencies(recursive=True)
        cell_names = [cell.name for cell in list(cells)]
        cell_names_unique = set(cell_names)

        if len(cell_names) != len(set(cell_names)):
            for cell_name in cell_names_unique:
                cell_names.remove(cell_name)

            if on_duplicate_cell == "error":
                raise ValueError(
                    f"Duplicated cell names in {self.name!r}: {cell_names!r}"
                )
            elif on_duplicate_cell in {"warn", "overwrite"}:
                if on_duplicate_cell == "warn":
                    warnings.warn(
                        f"Duplicated cell names in {self.name!r}:  {cell_names}",
                    )
                cells_dict = {cell.name: cell._cell for cell in cells}
                cells = cells_dict.values()
            elif on_duplicate_cell is not None:
                raise ValueError(
                    f"on_duplicate_cell: {on_duplicate_cell!r} not in (None, warn, error, overwrite)"
                )

        all_cells = [self._cell] + sorted(cells, key=lambda cc: cc.name)

        no_name_cells = [
            cell.name for cell in all_cells if cell.name.startswith("Unnamed")
        ]

        if no_name_cells:
            warnings.warn(
                f"Component {self.name!r} contains {len(no_name_cells)} Unnamed cells"
            )

        # for cell in all_cells:
        #     print(cell.name, type(cell))

        lib = gdspy.GdsLibrary(unit=unit, precision=precision)

        lib.write_gds(gdspath, cells=all_cells, timestamp=timestamp)
        self.path = gdspath
        if logging:
            logger.info(f"Write GDS to {str(gdspath)!r}")
        return gdspath

    def write_gds_with_metadata(self, *args, **kwargs) -> Path:
        """Write component in GDS and metadata (component settings) in YAML."""
        gdspath = self.write_gds(*args, **kwargs)
        metadata = gdspath.with_suffix(".yml")
        metadata.write_text(self.to_yaml(with_cells=True, with_ports=True))
        logger.info(f"Write YAML metadata to {str(metadata)!r}")
        return gdspath

    def write_oas(self, filename, **write_kwargs) -> Path:
        """Write component in OASIS format."""
        if str(filename).lower().endswith(".gds"):
            # you are looking for write_gds
            self.write_gds(filename, **write_kwargs)
            return
        try:
            import klayout.db as pya
        except ImportError as err:
            err.args = (
                "you need klayout package to write OASIS\n"
                "pip install klayout\n" + err.args[0],
            ) + err.args[1:]
            raise
        if not filename.lower().endswith(".oas"):
            filename += ".oas"
        fileroot = os.path.splitext(filename)[0]
        tempfilename = f"{fileroot}-tmp.gds"

        self.write_gds(tempfilename, **write_kwargs)
        layout = pya.Layout()
        layout.read(tempfilename)

        # there can only be one top_cell because we only wrote one device
        topcell = layout.top_cell()
        topcell.write(filename)
        os.remove(tempfilename)
        logger.info(f"Write OASIS to {filename!r}")
        return Path(filename)

    def to_dict(
        self,
        ignore_components_prefix: Optional[List[str]] = None,
        ignore_functions_prefix: Optional[List[str]] = None,
        with_cells: bool = False,
        with_ports: bool = False,
    ) -> Dict[str, Any]:
        """Returns Dict representation of a component.

        Args:
            ignore_components_prefix: for components to ignore when exporting.
            ignore_functions_prefix: for functions to ignore when exporting.
            with_cells: write cells recursively.
            with_ports: write port information dict.
        """
        d = {}
        if with_ports:
            ports = {port.name: port.to_dict() for port in self.get_ports_list()}
            d["ports"] = ports

        if with_cells:
            cells = recurse_structures(
                self,
                ignore_functions_prefix=ignore_functions_prefix,
                ignore_components_prefix=ignore_components_prefix,
            )
            d["cells"] = clean_dict(cells)

        d["name"] = self.name
        d["settings"] = dict(self.settings)
        return d

    def to_yaml(self, **kwargs) -> str:
        """Write Dict representation of a component in YAML format.

        Args:
            ignore_components_prefix: for components to ignore when exporting.
            ignore_functions_prefix: for functions to ignore when exporting.
            with_cells: write cells recursively.
            with_ports: write port information.
        """
        return OmegaConf.to_yaml(self.to_dict(**kwargs))

    def to_dict_polygons(self) -> Dict[str, Any]:
        """Returns a dict representation of the flattened component."""
        d = {}
        polygons = {}
        layer_to_polygons = self.get_polygons(by_spec=True)

        for layer, polygons_layer in layer_to_polygons.items():
            layer_name = f"{layer[0]}_{layer[1]}"
            for polygon in polygons_layer:
                polygons[layer_name] = [tuple(snap_to_grid(v)) for v in polygon]

        ports = {port.name: port.settings for port in self.get_ports_list()}
        clean_dict(ports)
        clean_dict(polygons)
        d.info = self.info
        d.polygons = polygons
        d.ports = ports
        return d

    def auto_rename_ports(self, **kwargs) -> None:
        """Rename ports by orientation NSEW (north, south, east, west).

        Keyword Args:
            function: to rename ports.
            select_ports_optical: to select optical ports.
            select_ports_electrical: to select electrical ports.
            prefix_optical: prefix.
            prefix_electrical: prefix.

        .. code::

                 3   4
                 |___|_
             2 -|      |- 5
                |      |
             1 -|______|- 6
                 |   |
                 8   7
        """
        self._check_unlocked()
        auto_rename_ports(self, **kwargs)

    def auto_rename_ports_counter_clockwise(self, **kwargs) -> None:
        self._check_unlocked()
        auto_rename_ports_counter_clockwise(self, **kwargs)

    def auto_rename_ports_layer_orientation(self, **kwargs) -> None:
        self._check_unlocked()
        auto_rename_ports_layer_orientation(self, **kwargs)

    def auto_rename_ports_orientation(self, **kwargs) -> None:
        """Rename ports by orientation NSEW (north, south, east, west).

        Keyword Args:
            function: to rename ports.
            select_ports_optical: to select ports.
            select_ports_electrical:
            prefix_optical:
            prefix_electrical:

        .. code::

                 N0  N1
                 |___|_
            W1 -|      |- E1
                |      |
            W0 -|______|- E0
                 |   |
                S0   S1
        """
        self._check_unlocked()
        auto_rename_ports_orientation(self, **kwargs)

    def move(
        self,
        origin: Float2 = (0, 0),
        destination: Optional[Float2] = None,
        axis: Optional[Axis] = None,
    ) -> "Component":
        """Returns new Component with a moved reference to the original.

        component.

        Args:
            origin: of component.
            destination: x, y.
            axis: x or y.
        """
        from gdsfactory.functions import move

        return move(component=self, origin=origin, destination=destination, axis=axis)

    def mirror(
        self,
        p1: Float2 = (0, 1),
        p2: Float2 = (0, 0),
    ) -> "Component":
        """Returns new Component with a mirrored reference.

        Args:
            p1: first point to define mirror axis.
            p2: second point to define mirror axis.
        """
        from gdsfactory.functions import mirror

        return mirror(component=self, p1=p1, p2=p2)

    def rotate(self, angle: float = 90) -> "Component":
        """Returns a new component with a rotated reference to the original.

        component.

        Args:
            angle: in degrees.
        """
        from gdsfactory.functions import rotate

        return rotate(component=self, angle=angle)

    def add_padding(self, **kwargs) -> "Component":
        """Returns new component with padding.

        Keyword Args:
            component: for padding.
            layers: list of layers.
            suffix for name.
            default: default padding (50um).
            top: north padding.
            bottom: south padding.
            right: east padding.
            left: west padding.
        """
        from gdsfactory.add_padding import add_padding

        return add_padding(component=self, **kwargs)

    def absorb(self, reference) -> "Component":
        """Flattens and absorbs polygons from  ComponentReference into the.

        Component.

        It destroys the reference in the process but keeping the polygon geometry.

        remove when PR gets approved and there is a new release
        https://github.com/amccaugh/phidl/pull/135

        Args:
            reference: ComponentReference to be absorbed into the Component.
        """
        if reference not in self.references:
            raise ValueError(
                "The reference you asked to absorb does not exist in this Component."
            )
        ref_polygons = reference.get_polygons(by_spec=True)
        for (layer, polys) in ref_polygons.items():
            [self.add_polygon(points=p, layer=layer) for p in polys]

        self.add(reference.parent.labels)
        self.add(reference.parent.paths)
        self.remove(reference)
        return self

    def remove(self, items):
        """Removes items from a Component, which can include Ports, PolygonSets \
        CellReferences, ComponentReferences and Labels.

        Args:
            items: list of Items to be removed from the Component.
        """
        if not hasattr(items, "__iter__"):
            items = [items]
        for item in items:
            if isinstance(item, Port):
                self.ports = {k: v for k, v in self.ports.items() if v != item}
            elif isinstance(item, gdspy.PolygonSet):
                self.polygons.remove(item)
            elif isinstance(item, (gdspy.CellReference, gdspy.CellArray)):
                self.references.remove(item)
                item.owner = None
            elif isinstance(item, gdspy.Label):
                self.labels.remove(item)

        self._bb_valid = False
        return self

    def hash_geometry(self, precision: float = 1e-4) -> str:
        """Returns an SHA1 hash of the geometry in the Component.

        For each layer, each polygon is individually hashed and then the polygon hashes
        are sorted, to ensure the hash stays constant regardless of the ordering
        the polygons.  Similarly, the layers are sorted by (layer, datatype).

        Args:
            precision: Rounding precision for the the objects in the Component.
                For instance, a precision of 1e-2 will round a point at
                (0.124, 1.748) to (0.12, 1.75).

        """
        polygons_by_spec = self.get_polygons(by_spec=True)
        layers = np.array(list(polygons_by_spec.keys()))
        sorted_layers = layers[np.lexsort((layers[:, 0], layers[:, 1]))]

        final_hash = hashlib.sha1()
        for layer in sorted_layers:
            layer_hash = hashlib.sha1(layer.astype(np.int64)).digest()
            polygons = polygons_by_spec[tuple(layer)]
            polygons = [_rnd(p, precision) for p in polygons]
            polygon_hashes = np.sort([hashlib.sha1(p).digest() for p in polygons])
            final_hash.update(layer_hash)
            for ph in polygon_hashes:
                final_hash.update(ph)

        return final_hash.hexdigest()

    # Deprecated
    def get_info(self):
        """Gathers the .info dictionaries from every sub-Component and returns them in a list.

        Args:
            depth: int or None
                If not None, defines from how many reference levels to
                retrieve Ports from.

        Returns:
            list of dictionaries
                List of the ".info" property dictionaries from all sub-Components
        """
        D_list = self.get_dependencies(recursive=True)
        return [D.info.copy() for D in D_list]

    def remap_layers(self, layermap, include_labels: bool = True):
        """Moves all polygons in the Component from one layer to another according to the layermap argument.

        Args:
            layermap: Dictionary of values in format {layer_from : layer_to}.
            include_labels: Selects whether to move Labels along with polygons.
        """
        layermap = {_parse_layer(k): _parse_layer(v) for k, v in layermap.items()}

        all_D = list(self.get_dependencies(True))
        all_D.append(self)
        for D in all_D:
            for p in D.polygons:
                for n, _layer in enumerate(p.layers):
                    original_layer = (p.layers[n], p.datatypes[n])
                    original_layer = _parse_layer(original_layer)
                    if original_layer in layermap:
                        new_layer = layermap[original_layer]
                        p.layers[n] = new_layer[0]
                        p.datatypes[n] = new_layer[1]
            if include_labels:
                for label in D.labels:
                    original_layer = (label.layer, label.texttype)
                    original_layer = _parse_layer(original_layer)
                    if original_layer in layermap:
                        new_layer = layermap[original_layer]
                        label.layer = new_layer[0]
                        label.texttype = new_layer[1]
        return self


def copy(D: Component) -> Component:
    """Returns a Component copy.

    Args:
        D: component to copy.
    """
    D_copy = Component()
    D_copy.info = D.info
    D_copy._cell = D._cell.copy(name=D_copy.name)

    for ref in D.references:
        if isinstance(ref, ComponentReference):
            new_ref = ComponentReference(
                ref.parent,
                origin=ref.origin,
                rotation=ref.rotation,
                magnification=ref.magnification,
                x_reflection=ref.x_reflection,
            )
            new_ref.owner = D_copy
            new_ref.name = ref.name if hasattr(ref, "name") else ref.parent.name
        elif isinstance(ref, gdspy.CellArray):
            new_ref = CellArray(
                device=ref.parent,
                columns=ref.columns,
                rows=ref.rows,
                spacing=ref.spacing,
                origin=ref.origin,
                rotation=ref.rotation,
                magnification=ref.magnification,
                x_reflection=ref.x_reflection,
            )
            new_ref.name = ref.name if hasattr(ref, "name") else ref.parent.name
        else:
            raise ValueError(f"Got a reference of non-standard type: {type(ref)}")
        D_copy.add(new_ref)

    for port in D.ports.values():
        D_copy.add_port(port=port)
    for poly in D.polygons:
        D_copy.add_polygon(poly)
    for path in D.paths:
        D_copy.add(path)
    for label in D.labels:
        D_copy.add_label(
            text=label.text,
            position=label.position,
            layer=(label.layer, label.texttype),
        )
    return D_copy


def test_get_layers() -> Component:
    import gdsfactory as gf

    c = gf.components.straight(
        length=10,
        width=0.5,
        layer=(2, 0),
        bbox_layers=[(111, 0)],
        bbox_offsets=[3],
        with_bbox=True,
        cladding_layers=None,
        add_pins=None,
        add_bbox=None,
    )
    assert c.get_layers() == {(2, 0), (111, 0)}, c.get_layers()
    c.remove_layers((111, 0))
    assert c.get_layers() == {(2, 0)}, c.get_layers()
    return c


def _filter_polys(polygons, layers_excl):
    return [
        p
        for p, l, d in zip(polygons.polygons, polygons.layers, polygons.datatypes)
        if (l, d) not in layers_excl
    ]


def recurse_structures(
    component: Component,
    ignore_components_prefix: Optional[List[str]] = None,
    ignore_functions_prefix: Optional[List[str]] = None,
) -> Dict[str, Any]:
    """Recurse component and its components recursively.

    Args:
        component: component to recurse.
        ignore_components_prefix: list of prefix to ignore.
        ignore_functions_prefix: list of prefix to ignore.
    """
    ignore_functions_prefix = ignore_functions_prefix or []
    ignore_components_prefix = ignore_components_prefix or []

    if (
        hasattr(component, "function_name")
        and component.function_name in ignore_functions_prefix
    ):
        return {}

    if hasattr(component, "name") and any(
        component.name.startswith(i) for i in ignore_components_prefix
    ):
        return {}

    output = {component.name: dict(component.settings)}
    for reference in component.references:
        if (
            isinstance(reference, ComponentReference)
            and reference.ref_cell.name not in output
        ):
            output.update(recurse_structures(reference.ref_cell))

    return output


def test_same_uid() -> None:
    import gdsfactory as gf

    c = Component()
    c << gf.components.rectangle()
    c << gf.components.rectangle()

    r1 = c.references[0].parent
    r2 = c.references[1].parent

    assert r1.uid == r2.uid, f"{r1.uid} must equal {r2.uid}"


def test_netlist_simple() -> None:
    import gdsfactory as gf

    c = gf.Component()
    c1 = c << gf.components.straight(length=1, width=2)
    c2 = c << gf.components.straight(length=2, width=2)
    c2.connect(port="o1", destination=c1.ports["o2"])
    c.add_port("o1", port=c1.ports["o1"])
    c.add_port("o2", port=c2.ports["o2"])
    netlist = c.get_netlist()
    # print(netlist.pretty())
    assert len(netlist["instances"]) == 2


def test_netlist_simple_width_mismatch_throws_error() -> None:
    import pytest

    import gdsfactory as gf

    c = gf.Component()
    c1 = c << gf.components.straight(length=1, width=1)
    c2 = c << gf.components.straight(length=2, width=2)
    c2.connect(port="o1", destination=c1.ports["o2"])
    c.add_port("o1", port=c1.ports["o1"])
    c.add_port("o2", port=c2.ports["o2"])
    with pytest.raises(ValueError):
        c.get_netlist()


def test_netlist_complex() -> None:
    import gdsfactory as gf

    c = gf.components.mzi_arms()
    netlist = c.get_netlist()
    # print(netlist.pretty())
    assert len(netlist["instances"]) == 4, len(netlist["instances"])


def test_extract() -> None:
    import gdsfactory as gf

    c = gf.components.straight(
        length=10,
        width=0.5,
        bbox_layers=[gf.LAYER.WGCLAD],
        bbox_offsets=[0],
        with_bbox=True,
        cladding_layers=None,
        add_pins=None,
        add_bbox=None,
    )
    c2 = c.extract(layers=[gf.LAYER.WGCLAD])

    assert len(c.polygons) == 2, len(c.polygons)
    assert len(c2.polygons) == 1, len(c2.polygons)


def hash_file(filepath):
    md5 = hashlib.md5()
    md5.update(filepath.read_bytes())
    return md5.hexdigest()


def test_bbox_reference():
    import gdsfactory as gf

    c = gf.Component("component_with_offgrid_polygons")
    c1 = c << gf.components.rectangle(size=(1.5e-3, 1.5e-3), port_type=None)
    c2 = c << gf.components.rectangle(size=(1.5e-3, 1.5e-3), port_type=None)
    c2.xmin = c1.xmax

    assert c2.xsize == 2e-3
    return c2


def test_bbox_component() -> None:
    import gdsfactory as gf

    c = gf.components.rectangle(size=(1.5e-3, 1.5e-3), port_type=None)
    assert c.xsize == 2e-3


if __name__ == "__main__":
    import gdsfactory as gf

    # c = Component("parent")
    # c2 = Component("child")
    # length = 10
    # width = 0.5
    # layer = (1, 0)
    # c2.add_polygon([(0, 0), (length, 0), (length, width), (0, width)], layer=layer)
    # c << c2
    # c.show()
    # length = 10
    # width = 0.5
    # layer = (1, 0)
    # c.add_polygon([(0, 0), (length, 0), (length, width), (0, width)], layer=layer)

    c = gf.components.mzi()
    # c2 = c.mirror()
    # print(c2.info)
    # c = gf.c.mzi()
    # c.hash_geometry()
    # print(c.get_polygons(by_spec=True))
<<<<<<< HEAD
    # c.show(show_ports=True)
    c.show()
=======

    c = c.remove_layers(layers=((68, 0),))
    c.show(show_ports=True)
>>>>>>> e3b8cb12
<|MERGE_RESOLUTION|>--- conflicted
+++ resolved
@@ -747,12 +747,8 @@
             layers: list of layers to remove.
             include_labels: remove labels on those layers.
             invert_selection: removes all layers except layers specified.
-            recursive: operate on the cells included in this cell. Flatten cells if True.
-        """
-        from gdsfactory.pdk import get_layer
-
-        layers = [_parse_layer(get_layer(layer)) for layer in layers]
-
+            recursive: operate on the cells included in this cell.
+        """
         if recursive and self.references:
             D = self.flatten()
 
@@ -907,7 +903,7 @@
             or self.metadata_child.get(setting)
         )
 
-    def _check_unlocked(self) -> None:
+    def is_unlocked(self) -> None:
         """Raises error if Component is locked."""
         if self._locked:
             raise MutabilityError(
@@ -925,17 +921,12 @@
         Raises:
             MutabilityError: if component is locked.
         """
-<<<<<<< HEAD
         self.is_unlocked()
         if isinstance(element, ComponentReference):
             self._cell.add(element._reference)
             self._references.append(element)
         else:
             self._cell.add(element)
-=======
-        self._check_unlocked()
-        super().add(element)
->>>>>>> e3b8cb12
 
     def add(self, element) -> None:
         """Add a new element or list of elements to this Component.
@@ -1546,15 +1537,15 @@
                  |   |
                  8   7
         """
-        self._check_unlocked()
+        self.is_unlocked()
         auto_rename_ports(self, **kwargs)
 
     def auto_rename_ports_counter_clockwise(self, **kwargs) -> None:
-        self._check_unlocked()
+        self.is_unlocked()
         auto_rename_ports_counter_clockwise(self, **kwargs)
 
     def auto_rename_ports_layer_orientation(self, **kwargs) -> None:
-        self._check_unlocked()
+        self.is_unlocked()
         auto_rename_ports_layer_orientation(self, **kwargs)
 
     def auto_rename_ports_orientation(self, **kwargs) -> None:
@@ -1577,7 +1568,7 @@
                  |   |
                 S0   S1
         """
-        self._check_unlocked()
+        self.is_unlocked()
         auto_rename_ports_orientation(self, **kwargs)
 
     def move(
@@ -2002,11 +1993,5 @@
     # c = gf.c.mzi()
     # c.hash_geometry()
     # print(c.get_polygons(by_spec=True))
-<<<<<<< HEAD
     # c.show(show_ports=True)
-    c.show()
-=======
-
-    c = c.remove_layers(layers=((68, 0),))
-    c.show(show_ports=True)
->>>>>>> e3b8cb12
+    c.show()