import datetime
import hashlib
import math
import os
import pathlib
import tempfile
import uuid
import warnings
from collections import Counter
from collections.abc import Iterable
from pathlib import Path
from typing import Any, Dict, List, Optional, Set, Tuple, Union

import gdstk
import numpy as np
import yaml
from omegaconf import DictConfig, OmegaConf
from typing_extensions import Literal

from gdsfactory.component_layout import (
    Label,
    Polygon,
    _align,
    _distribute,
    _GeometryHelper,
    _parse_layer,
)
from gdsfactory.component_reference import ComponentReference, Coordinate, SizeInfo
from gdsfactory.config import CONF, logger
from gdsfactory.cross_section import CrossSection
from gdsfactory.layers import LAYER_COLORS, LayerColor, LayerColors
from gdsfactory.port import (
    Port,
    auto_rename_ports,
    auto_rename_ports_counter_clockwise,
    auto_rename_ports_layer_orientation,
    auto_rename_ports_orientation,
    map_ports_layer_to_orientation,
    map_ports_to_orientation_ccw,
    map_ports_to_orientation_cw,
    select_ports,
)
from gdsfactory.serialization import clean_dict
from gdsfactory.snap import snap_to_grid

Plotter = Literal["holoviews", "matplotlib", "qt"]
Axis = Literal["x", "y"]


class MutabilityError(ValueError):
    pass


def _get_dependencies(component, references_set):
    for ref in component.references:
        references_set.add(ref.ref_cell)
        _get_dependencies(ref.ref_cell, references_set)


mutability_error_message = """
You cannot modify a Component after creation as it will affect all of its instances.

Create a new Component and add a reference to it.

For example:

# BAD
c = gf.components.bend_euler()
c.add_ref(gf.components.mzi())

# GOOD
c = gf.Component()
c.add_ref(gf.components.bend_euler())
c.add_ref(gf.components.mzi())
"""

PathType = Union[str, Path]
Float2 = Tuple[float, float]
Layer = Tuple[int, int]
Layers = Tuple[Layer, ...]
LayerSpec = Union[str, int, Layer, None]

tmp = pathlib.Path(tempfile.TemporaryDirectory().name) / "gdsfactory"
tmp.mkdir(exist_ok=True, parents=True)
_timestamp2019 = datetime.datetime.fromtimestamp(1572014192.8273)
MAX_NAME_LENGTH = 32


def _rnd(arr, precision=1e-4):
    arr = np.ascontiguousarray(arr)
    ndigits = round(-math.log10(precision))
    return np.ascontiguousarray(arr.round(ndigits) / precision, dtype=np.int64)


class Component(_GeometryHelper):
    """A Component is an empty canvas where you add polygons, references and ports \
            (to connect to other components).

    - stores settings that you use to build the component
    - stores info that you want to use
    - can return ports by type (optical, electrical ...)
    - can return netlist for circuit simulation
    - can write to GDS, OASIS
    - can show in klayout, matplotlib, 3D, QT viewer, holoviews
    - can return copy, mirror, flattened (no references)

    Args:
        name: component_name. Use @cell decorator for auto-naming.
        with_uuid: adds unique identifier.

    Properties:
        info: dictionary that includes
            - derived properties
            - external metadata (test_protocol, docs, ...)
            - simulation_settings
            - function_name
            - name: for the component

        settings:
            full: full settings passed to the function to create component.
            changed: changed settings.
            default: default component settings.
            child: dict info from the children, if any.
    """

    def __init__(
        self,
        name: str = "Unnamed",
        with_uuid: bool = False,
    ) -> None:
        """Initialize the Component object."""
        self.uid = str(uuid.uuid4())[:8]
        if with_uuid or name == "Unnamed":
            name += f"_{self.uid}"

        self._cell = gdstk.Cell(name=name)
        self.name = name
        self.info: Dict[str, Any] = {}

        self.settings: Dict[str, Any] = {}
        self._locked = False
        self.get_child_name = False
        self._reference_names_counter = Counter()
        self._reference_names_used = set()
        self._named_references = {}
<<<<<<< HEAD
=======
        self._references = []
>>>>>>> 3b0ac6c1

        self.ports = {}

    @property
    def references(self):
        return self._references

    @property
    def polygons(self):
        return self._cell.polygons

    @polygons.setter
    def polygons(self, value):
        self._cell.polygons = value

    @property
    def area(self):
        return self._cell.area

    @property
    def labels(self):
        return self._cell.labels

    @property
    def paths(self):
        return self._cell.paths

    @property
    def name(self):
        return self._cell.name

    @paths.setter
    def paths(self, value):
        self._cell.paths = value

    @labels.setter
    def labels(self, value):
        self._cell.labels = value

    @name.setter
    def name(self, value):
        self._cell.name = value

    def get_polygons(
        self,
        by_spec: bool = False,
        depth: Optional[int] = None,
        include_paths: bool = True,
    ):
        """Return a list of polygons in this cell.

        Args:
            by_spec: bool or tuple
                If True, the return value is a dictionary with the
                polygons of each individual pair (layer, datatype), which
                are used as keys.  If set to a tuple of (layer, datatype),
                only polygons with that specification are returned.
            depth: integer or None
                If not None, defines from how many reference levels to
                retrieve polygons.  References below this level will result
                in a bounding box.  If `by_spec` is True the key will be the
                name of this cell.

            include_paths: If True, polygonal representation of paths are also included in the result.

        Returns
            out : list of array-like[N][2] or dictionary
                List containing the coordinates of the vertices of each
                polygon, or dictionary with with the list of polygons (if
                `by_spec` is True).

        Note:
            Instances of `FlexPath` and `RobustPath` are also included in
            the result by computing their polygonal boundary.
        """
        if not by_spec:
            return self._cell.get_polygons(depth=depth, include_paths=include_paths)
        layers = self.get_layers()
        return {
            layer: self._cell.get_polygons(
                depth=depth,
                layer=layer[0],
                datatype=layer[1],
                include_paths=include_paths,
            )
            for layer in layers
        }

    def get_dependencies(self, recursive: bool = False) -> List["Component"]:
        """Return a set of the cells included in this cell as references.

        Args:
            recursive: If True returns dependencies recursively.

        Returns:
            out: list of Components referenced by this Component.
        """
        if not recursive:
            return list({ref.parent for ref in self.references})

        references_set = set()
        _get_dependencies(self, references_set=references_set)
        return list(references_set)

    def get_component_spec(self):
        return (
            dict(
                component=self.settings.function_name,
                settings=self.settings.changed,
            )
            if self.settings
            else dict(component=self.name, settings={})
        )

    def __getitem__(self, key):
        """Allows you to access named_references D['arc2'].

        Args:
            key: Element name to access within the Component.

        """
        try:
            return self.named_references[key]
        except KeyError as e:
            raise KeyError(f"{key!r} not in {self.named_references.keys()}") from e

    def __lshift__(self, element):
        """Convenience operator equivalent to add_ref()."""
        return self.add_ref(element)

    def unlock(self) -> None:
        """Only do this if you know what you are doing."""
        self._locked = False

    def lock(self) -> None:
        """Makes sure components can't add new elements or move existing ones.

        Components lock automatically when going into the CACHE to
        ensure one component does not change others
        """
        self._locked = True

    def __setitem__(self, key, element):
        """Allow adding polygons and cell references.

        like D['arc3'] = pg.arc()

        Args:
            key: Alias name.
            element: Object that will be accessible by alias name.

        """
        if isinstance(element, (ComponentReference, Polygon)):
            self.named_references[key] = element
        else:
            raise ValueError(
                f"Tried to assign alias {key!r} in Component {self.name!r},"
                "but failed because the item was not a ComponentReference"
            )

    @classmethod
    def __get_validators__(cls):
        """Get validators for the Component object."""
        yield cls.validate

    @classmethod
    def validate(cls, v):
        """Pydantic assumes component is valid if the following are true.

        - name characters < MAX_NAME_LENGTH
        - is not empty (has references or polygons)
        """
        MAX_NAME_LENGTH = 100
        assert isinstance(
            v, Component
        ), f"TypeError, Got {type(v)}, expecting Component"
        assert (
            len(v.name) <= MAX_NAME_LENGTH
        ), f"name `{v.name}` {len(v.name)} > {MAX_NAME_LENGTH} "
        return v

    @property
    def named_references(self):
        return self._named_references

    def add_label(
        self,
        text: str = "hello",
        position: Tuple[float, float] = (0.0, 0.0),
        magnification: float = 1.0,
        rotation: float = 0,
        anchor: str = "o",
        layer="TEXT",
        x_reflection=False,
    ) -> Label:
        """Adds Label to the Component.

        Args:
            text: Label text.
            position: x-, y-coordinates of the Label location.
            magnification: Magnification factor for the Label text.
            rotation: Angle rotation of the Label text.
            anchor: {'n', 'e', 's', 'w', 'o', 'ne', 'nw', ...}
                Position of the anchor relative to the text.
            layer: Specific layer(s) to put Label on.
            x_reflection: True reflects across the horizontal axis before rotation.
        """
        from gdsfactory.pdk import get_layer

        layer = get_layer(layer)

        gds_layer, gds_datatype = layer

        if type(text) is not str:
            text = text
        label = Label(
            text=text,
            origin=position,
            anchor=anchor,
            magnification=magnification,
            rotation=rotation,
            layer=gds_layer,
            texttype=gds_datatype,
            x_reflection=x_reflection,
        )
        self.add(label)
        return label

    @property
    def bbox(self):
        """Returns the bounding box of the ComponentReference.

        it snaps to 3 decimals in um (0.001um = 1nm precision)
        """
        bbox = self._cell.bounding_box()
        if bbox is None:
            bbox = ((0, 0), (0, 0))
        return np.round(bbox, 3)

    @property
    def ports_layer(self) -> Dict[str, str]:
        """Returns a mapping from layer0_layer1_E0: portName."""
        return map_ports_layer_to_orientation(self.ports)

    def port_by_orientation_cw(self, key: str, **kwargs):
        """Returns port by indexing them clockwise."""
        m = map_ports_to_orientation_cw(self.ports, **kwargs)
        if key not in m:
            raise KeyError(f"{key} not in {list(m.keys())}")
        key2 = m[key]
        return self.ports[key2]

    def port_by_orientation_ccw(self, key: str, **kwargs):
        """Returns port by indexing them clockwise."""
        m = map_ports_to_orientation_ccw(self.ports, **kwargs)
        if key not in m:
            raise KeyError(f"{key} not in {list(m.keys())}")
        key2 = m[key]
        return self.ports[key2]

    def get_ports_xsize(self, **kwargs) -> float:
        """Returns xdistance from east to west ports.

        Keyword Args:
            layer: port GDS layer.
            prefix: with in port name.
            orientation: in degrees.
            width: port width.
            layers_excluded: List of layers to exclude.
            port_type: optical, electrical, ...
        """
        ports_cw = self.get_ports_list(clockwise=True, **kwargs)
        ports_ccw = self.get_ports_list(clockwise=False, **kwargs)
        return snap_to_grid(ports_ccw[0].x - ports_cw[0].x)

    def get_ports_ysize(self, **kwargs) -> float:
        """Returns ydistance from east to west ports.

        Keyword Args:
            layer: port GDS layer.
            prefix: with in port name.
            orientation: in degrees.
            width: port width (um).
            layers_excluded: List of layers to exclude.
            port_type: optical, electrical, ...
        """
        ports_cw = self.get_ports_list(clockwise=True, **kwargs)
        ports_ccw = self.get_ports_list(clockwise=False, **kwargs)
        return snap_to_grid(ports_ccw[0].y - ports_cw[0].y)

    def plot_netlist(self, with_labels: bool = True, font_weight: str = "normal"):
        """Plots a netlist graph with networkx.

        Args:
            with_labels: add label to each node.
            font_weight: normal, bold.
        """
        import matplotlib.pyplot as plt
        import networkx as nx

        plt.figure()
        netlist = self.get_netlist()
        connections = netlist["connections"]
        placements = netlist["placements"]
        G = nx.Graph()
        G.add_edges_from(
            [
                (",".join(k.split(",")[:-1]), ",".join(v.split(",")[:-1]))
                for k, v in connections.items()
            ]
        )

        pos = {k: (v["x"], v["y"]) for k, v in placements.items()}
        labels = {k: ",".join(k.split(",")[:1]) for k in placements.keys()}
        nx.draw(
            G,
            with_labels=with_labels,
            font_weight=font_weight,
            labels=labels,
            pos=pos,
        )
        return G

    def get_netlist_yaml(self, **kwargs) -> Dict[str, Any]:
        from gdsfactory.get_netlist import get_netlist_yaml

        return get_netlist_yaml(self, **kwargs)

    def write_netlist(self, filepath: str) -> None:
        """Write netlist in YAML."""
        netlist = self.get_netlist()
        OmegaConf.save(netlist, filepath)

    def write_netlist_dot(self, filepath: Optional[str] = None) -> None:
        """Write netlist graph in DOT format."""
        from networkx.drawing.nx_agraph import write_dot

        filepath = filepath or f"{self.name}.dot"

        G = self.plot_netlist()
        write_dot(G, filepath)

    def get_netlist(self, **kwargs) -> Dict[str, Any]:
        """From Component returns instances, connections and placements dict.

        Keyword Args:
            component: to extract netlist.
            full_settings: True returns all, false changed settings.
            tolerance: tolerance in nm to consider two ports connected.
            exclude_port_types: optional list of port types to exclude from netlisting.
            get_instance_name: function to get instance name.

        Returns:
            Netlist dict (instances, connections, placements, ports)
                instances: Dict of instance name and settings.
                connections: Dict of Instance1Name,portName: Instace2Name,portName.
                placements: Dict of instance names and placements (x, y, rotation).
                ports: Dict portName: ComponentName,port.
                name: name of component.
        """
        from gdsfactory.get_netlist import get_netlist

        return get_netlist(component=self, **kwargs)

    def get_netlist_recursive(self, **kwargs) -> Dict[str, DictConfig]:
        """Returns recursive netlist for a component and subcomponents.

        Keyword Args:
            component: to extract netlist.
            component_suffix: suffix to append to each component name.
                useful if to save and reload a back-annotated netlist.
            get_netlist_func: function to extract individual netlists.
            full_settings: True returns all, false changed settings.
            tolerance: tolerance in nm to consider two ports connected.
            exclude_port_types: optional list of port types to exclude from netlisting.
            get_instance_name: function to get instance name.

        Returns:
            Dictionary of netlists, keyed by the name of each component.
        """
        from gdsfactory.get_netlist import get_netlist_recursive

        return get_netlist_recursive(component=self, **kwargs)

    def assert_ports_on_grid(self, nm: int = 1) -> None:
        """Asserts that all ports are on grid."""
        for port in self.ports.values():
            port.assert_on_grid(nm=nm)

    def get_ports(self, depth=None):
        """Returns copies of all the ports of the Component, rotated and \
                translated so that they're in their top-level position.

        The Ports returned are copies of the originals, but each copy has the same
        ``uid`` as the original so that they can be traced back to the original if needed.

        Args:
            depth : int or None
                If not None, defines from how many reference levels to
                retrieve Ports from.

        Returns:
            port_list : list of Port List of all Ports in the Component.
        """
        port_list = [p._copy() for p in self.ports.values()]

        if depth is None or depth > 0:
            for r in self.references:
                new_depth = None if depth is None else depth - 1
                ref_ports = r.parent.get_ports(depth=new_depth)

                # Transform ports that came from a reference
                ref_ports_transformed = []
                for rp in ref_ports:
                    new_port = rp._copy()
                    new_center, new_orientation = r._transform_port(
                        rp.center,
                        rp.orientation,
                        r.origin,
                        r.rotation,
                        r.x_reflection,
                    )
                    new_port.center = new_center
                    new_port.new_orientation = new_orientation
                    ref_ports_transformed.append(new_port)
                port_list += ref_ports_transformed

        return port_list

    def get_ports_dict(self, **kwargs) -> Dict[str, Port]:
        """Returns a dict of ports.

        Keyword Args:
            layer: port GDS layer.
            prefix: for example "E" for east, "W" for west ...
        """
        return select_ports(self.ports, **kwargs)

    def get_ports_list(self, **kwargs) -> List[Port]:
        """Returns list of ports.

        Keyword Args:
            layer: select ports with GDS layer.
            prefix: select ports with port name.
            orientation: select ports with orientation in degrees.
            width: select ports with port width.
            layers_excluded: List of layers to exclude.
            port_type: select ports with port_type (optical, electrical, vertical_te).
            clockwise: if True, sort ports clockwise, False: counter-clockwise.
        """
        return list(select_ports(self.ports, **kwargs).values())

    def ref(
        self,
        position: Coordinate = (0, 0),
        port_id: Optional[str] = None,
        rotation: float = 0,
        h_mirror: bool = False,
        v_mirror: bool = False,
    ) -> "ComponentReference":
        """Returns Component reference.

        Args:
            position: x, y position.
            port_id: name of the port.
            rotation: in degrees.
            h_mirror: horizontal mirror using y axis (x, 1) (1, 0).
                This is the most common mirror.
            v_mirror: vertical mirror using x axis (1, y) (0, y).
        """
        _ref = ComponentReference(self)

        if port_id and port_id not in self.ports:
            raise ValueError(f"port {port_id} not in {self.ports.keys()}")

        origin = self.ports[port_id].center if port_id else (0, 0)
        if h_mirror:
            _ref.reflect_h(port_id)

        if v_mirror:
            _ref.reflect_v(port_id)

        if rotation != 0:
            _ref.rotate(rotation, origin)
        _ref.move(origin, position)

        return _ref

    def ref_center(self, position=(0, 0)):
        """Returns a reference of the component centered at (x=0, y=0)."""
        si = self.size_info
        yc = si.south + si.height / 2
        xc = si.west + si.width / 2
        center = (xc, yc)
        _ref = ComponentReference(self)
        _ref.move(center, position)
        return _ref

    def __repr__(self) -> str:
        """Return a string representation of the object."""
        return f"{self.name}: uid {self.uid}, ports {list(self.ports.keys())}, references {list(self.named_references.keys())}, {len(self.polygons)} polygons"

    def pprint(self) -> None:
        """Prints component info."""
        # print(OmegaConf.to_yaml(self.to_dict()))
        print(yaml.dump(self.to_dict()))

    def pprint_ports(self) -> None:
        """Prints component netlists."""
        ports_list = self.get_ports_list()
        for port in ports_list:
            print(port)

    @property
    def metadata_child(self) -> DictConfig:
        """Returns metadata from child if any, Otherwise returns component own.

        metadata Great to access the children metadata at the bottom of the
        hierarchy.
        """
        settings = dict(self.settings)

        while settings.get("child"):
            settings = settings.get("child")

        return DictConfig(dict(settings))

    @property
    def metadata(self) -> DictConfig:
        return DictConfig(dict(self.settings))

    def add_port(
        self,
        name: Optional[Union[str, object]] = None,
        center: Optional[Tuple[float, float]] = None,
        width: Optional[float] = None,
        orientation: Optional[float] = None,
        port: Optional[Port] = None,
        layer: LayerSpec = None,
        port_type: str = "optical",
        cross_section: Optional[CrossSection] = None,
    ) -> Port:
        """Add port to component.

        You can copy an existing port like add_port(port = existing_port) or
        create a new port add_port(myname, mycenter, mywidth, myorientation).
        You can also copy an existing port
        with a new name add_port(port = existing_port, name = new_name)

        Args:
            name: port name.
            center: x, y.
            width: in um.
            orientation: in deg.
            port: optional port.
            layer: port layer.
            port_type: optical, electrical, vertical_dc, vertical_te, vertical_tm.
            cross_section: port cross_section.
        """
        from gdsfactory.pdk import get_layer

        layer = get_layer(layer)

        if port:
            if not isinstance(port, Port):
                raise ValueError(f"add_port() needs a Port, got {type(port)}")
            p = port.copy()
            if name is not None:
                p.name = name
            p.parent = self

        elif isinstance(name, Port):
            p = name.copy()
            p.parent = self
            name = p.name
        else:
            if width is None:
                raise ValueError("Port needs width parameter (um).")
            if center is None:
                raise ValueError("Port needs center parameter (x, y) um.")

            p = Port(
                name=name,
                center=center,
                width=width,
                orientation=orientation,
                parent=self,
                layer=layer,
                port_type=port_type,
                cross_section=cross_section,
            )
        if name is not None:
            p.name = name
        if p.name in self.ports:
            raise ValueError(f"add_port() Port name {p.name!r} exists in {self.name!r}")

        self.ports[p.name] = p
        return p

    def add_ports(
        self, ports: Union[List[Port], Dict[str, Port]], prefix: str = ""
    ) -> None:
        """Add a list or dict of ports.

        you can include a prefix to add to the new port names to avoid name conflicts.

        Args:
            ports: list or dict of ports.
            prefix: to prepend to each port name.
        """
        ports = ports if isinstance(ports, list) else ports.values()
        for port in list(ports):
            name = f"{prefix}{port.name}" if prefix else port.name
            self.add_port(name=name, port=port)

    def snap_ports_to_grid(self, nm: int = 1) -> None:
        for port in self.ports.values():
            port.snap_to_grid(nm=nm)

    def remove_layers(
        self,
        layers: Union[List[Tuple[int, int]], Tuple[int, int]],
        include_labels: bool = True,
        invert_selection: bool = False,
        recursive: bool = True,
    ) -> "Component":
        """Remove a list of layers and returns the same Component.

        Args:
            layers: list of layers to remove.
            include_labels: remove labels on those layers.
            invert_selection: removes all layers except layers specified.
            recursive: operate on the cells included in this cell.
        """
        D = self.flatten() if recursive and self.references else self
        for polygon in D.polygons:
            if (polygon.layer, polygon.datatype) in layers:
                D.remove(polygon)

        for path in D.paths:
            D.remove(
                path for layer in zip(path.layers, path.datatypes) if layer in layers
            )

        if include_labels:
            new_labels = []
            for label in D.labels:
                original_layer = (label.layer, label.texttype)
                original_layer = _parse_layer(original_layer)
                if invert_selection:
                    keep_layer = original_layer in layers
                else:
                    keep_layer = original_layer not in layers
                if keep_layer:
                    new_labels += [label]
            D.labels.clear()
            D.labels.extend(new_labels)
        return D

    def extract(
        self,
        layers: List[Union[Tuple[int, int], str]],
    ) -> "Component":
        """Extract polygons from a Component and returns a new Component.

        based on phidl.geometry.
        """
        from gdsfactory.pdk import get_layer

        if type(layers) not in (list, tuple):
            raise ValueError(f"layers {layers!r} needs to be a list or tuple")

        layers = [get_layer(layer) for layer in layers]
        # component = self.copy()
        # component._cell.filter(spec=layers, remove=False)

        component = Component()
        poly_dict = self.get_polygons(by_spec=True, include_paths=False)

        for layer in layers:
            if layer in poly_dict:
                polygons = poly_dict[layer]
                for polygon in polygons:
                    component.add_polygon(polygon)

        for layer in layers:
            for path in self._cell.get_paths(layer=layer):
                component.add(path)

        return component

    def add_polygon(self, points, layer=np.nan):
        """Adds a Polygon to the Component.

        Args:
            points: Coordinates of the vertices of the Polygon.
            layer: layer spec to add polygon on.
        """
        from gdsfactory.pdk import get_layer

        layer = get_layer(layer)

        if layer is None:
            return None

        try:
            if isinstance(layer, set):
                return [self.add_polygon(points, ly) for ly in layer]
            elif all(isinstance(ly, (Layer)) for ly in layer):
                return [self.add_polygon(points, ly) for ly in layer]
            elif len(layer) > 2:  # Someone wrote e.g. layer = [1,4,5]
                raise ValueError(
                    """ [PHIDL] If specifying multiple layers
                you must use set notation, e.g. {1,5,8} """
                )
        except Exception:
            pass

        if isinstance(points, gdstk.Polygon):
            # if layer is unspecified or matches original polygon, just add it as-is
            polygon = points
            if layer is np.nan or (
                isinstance(layer, tuple) and (polygon.layer, polygon.datatype) == layer
            ):
                polygon = Polygon(polygon.points, polygon.layer, polygon.datatype)
            else:
                layer, datatype = _parse_layer(layer)
                polygon = Polygon(polygon.points, layer, datatype)
            self.add(polygon)
            return polygon

        points = np.asarray(points)
        if points.ndim == 1 and isinstance(points[0], gdstk.Polygon):
            return [self.add_polygon(poly, layer=layer) for poly in points]
        if layer is np.nan:
            layer = 0

        if points.ndim == 2:
            # add single polygon from points
            if len(points[0]) > 2:
                # Convert to form [[1,2],[3,4],[5,6]]
                points = np.column_stack(points)
            layer, datatype = _parse_layer(layer)
            polygon = Polygon(points, layer=layer, datatype=datatype)
            self.add(polygon)
            return polygon
        elif points.ndim == 3:
            layer, datatype = _parse_layer(layer)
            polygons = [
                Polygon(ppoints, layer=layer, datatype=datatype) for ppoints in points
            ]
            self.add(*polygons)
            return polygons
        else:
            raise ValueError(f"Unable to add {points.ndim}-dimensional points object")

    def copy(self) -> "Component":
        return copy(self)

    def copy_child_info(self, component: "Component") -> None:
        """Copy info from child component into parent.

        Parent components can access child cells settings.
        """
        if not isinstance(component, Component):
            raise ValueError(f"{type(component)} is not a Component")

        self.get_child_name = True
        self.child = component
        self.info.update(component.info)

    @property
    def size_info(self) -> SizeInfo:
        """Size info of the component."""
        return SizeInfo(self.bbox)

    def get_setting(self, setting: str) -> Union[str, int, float]:
        return (
            self.info.get(setting)
            or self.settings.full.get(setting)
            or self.metadata_child.get(setting)
        )

    def is_unlocked(self) -> None:
        """Raises error if Component is locked."""
        if self._locked:
            raise MutabilityError(
                f"Component {self.name!r} cannot be modified as it's already on cache. "
                + mutability_error_message
            )

    def _add(self, element) -> None:
        """Add a new element or list of elements to this Component.

        Args:
            element: Polygon, ComponentReference or iterable
                The element or iterable of elements to be inserted in this cell.

        Raises:
            MutabilityError: if component is locked.
        """
        self.is_unlocked()
        if isinstance(element, ComponentReference):
            self._cell.add(element._reference)
            self._references.append(element)
        else:
            self._cell.add(element)

    def add(self, element) -> None:
        """Add a new element or list of elements to this Component.

        Args:
            element: Polygon, ComponentReference or iterable
                The element or iterable of elements to be inserted in this cell.

        Raises:
            MutabilityError: if component is locked.
        """
        if isinstance(element, ComponentReference):
            self._register_reference(element)
            self._add(element)
        elif isinstance(element, Iterable):
            for subelement in element:
                self.add(subelement)
        else:
            self._add(element)

    def add_array(
        self,
        component: "Component",
        columns: int = 2,
        rows: int = 2,
        spacing: Tuple[float, float] = (100, 100),
        alias: Optional[str] = None,
    ) -> ComponentReference:
        """Creates a ComponentReference reference to a Component.

        Args:
            component: The referenced component.
            columns: Number of columns in the array.
            rows: Number of rows in the array.
            spacing: array-like[2] of int or float.
                Distance between adjacent columns and adjacent rows.
            alias: str or None. Alias of the referenced Component.

        Returns
            a: ComponentReference containing references to the Component.
        """
        if not isinstance(component, Component):
            raise TypeError("add_array() needs a Component object.")
        ref = ComponentReference(
            component=component,
            columns=int(round(columns)),
            rows=int(round(rows)),
            spacing=spacing,
        )
        ref.name = None
        self._add(ref)
        self._register_reference(reference=ref, alias=alias)
        return ref

    def distribute(
        self, elements="all", direction="x", spacing=100, separation=True, edge="center"
    ):
        """Distributes the specified elements in the Component.

        Args:
            elements : array-like of objects or 'all'
                Elements to distribute.
            direction : {'x', 'y'}
                Direction of distribution; either a line in the x-direction or
                y-direction.
            spacing : int or float
                Distance between elements.
            separation : bool
                If True, guarantees elements are separated with a fixed spacing
                between; if  False, elements are spaced evenly along a grid.
            edge : {'x', 'xmin', 'xmax', 'y', 'ymin', 'ymax'}
                Which edge to perform the distribution along (unused if
                separation == True)

        """
        if elements == "all":
            elements = self.polygons + self.references
        _distribute(
            elements=elements,
            direction=direction,
            spacing=spacing,
            separation=separation,
            edge=edge,
        )
        return self

    def align(self, elements="all", alignment="ymax"):
        """Align elements in the Component.

        Args:
            elements : array-like of objects, or 'all'
                Elements in the Component to align.
            alignment : {'x', 'y', 'xmin', 'xmax', 'ymin', 'ymax'}
                Which edge to align along (e.g. 'ymax' will move the elements such
                that all of their topmost points are aligned).
        """
        if elements == "all":
            elements = self.polygons + self.references
        _align(elements, alignment=alignment)
        return self

    def flatten(self, single_layer: Optional[Tuple[int, int]] = None):
        """Returns a flattened copy of the component.

        Flattens the hierarchy of the Component such that there are no longer
        any references to other Components. All polygons and labels from
        underlying references are copied and placed in the top-level Component.
        If single_layer is specified, all polygons are moved to that layer.

        Args:
            single_layer: move all polygons are moved to the specified (optional).
        """
        component_flat = Component()

        poly_dict = self.get_polygons(by_spec=True, include_paths=False)
        for layer, polys in poly_dict.items():
            if polys:
                component_flat.add_polygon(polys, layer=single_layer or layer)

        for path in self._cell.get_paths():
            component_flat.add(path)

        component_flat.info = self.info.copy()
        component_flat.add_ports(self.ports)
        return component_flat

    def flatten_reference(self, ref: ComponentReference):
        """From existing cell replaces reference with a flatten reference \
        which has the transformations already applied.

        Transformed reference keeps the original name.

        Args:
            ref: the reference to flatten into a new cell.

        """
        from gdsfactory.functions import transformed

        self.remove(ref)
        new_component = transformed(ref, decorator=None)
        self.add_ref(new_component, alias=ref.name)

    def add_ref(
        self, component: "Component", alias: Optional[str] = None, **kwargs
    ) -> "ComponentReference":
        """Add ComponentReference to the current Component."""
        if not isinstance(component, Component):
            raise TypeError(f"type = {type(Component)} needs to be a Component.")
        ref = ComponentReference(component, **kwargs)
        self._add(ref)
        self._register_reference(reference=ref, alias=alias)
        return ref

    def _register_reference(
        self, reference: ComponentReference, alias: Optional[str] = None
    ) -> None:
        component = reference.parent
        reference.owner = self

        if alias is None:
            if reference.name is not None:
                alias = reference.name
            else:
                prefix = (
                    component.settings.function_name
                    if hasattr(component, "settings")
                    and hasattr(component.settings, "function_name")
                    else component.name
                )
                self._reference_names_counter.update({prefix: 1})
                alias = f"{prefix}_{self._reference_names_counter[prefix]}"

                while alias in self._named_references:
                    self._reference_names_counter.update({prefix: 1})
                    alias = f"{prefix}_{self._reference_names_counter[prefix]}"

        reference.name = alias
        self._named_references[alias] = reference

    @property
    def layers(self):
        """Returns a set of the Layers in the Component."""
        return self.get_layers()

    def get_layers(self) -> Set[Tuple[int, int]]:
        """Return a set of (layer, datatype).

        .. code ::

            import gdsfactory as gf
            gf.components.straight().get_layers() == {(1, 0), (111, 0)}
        """
        polygons = self._cell.get_polygons(depth=None)
        return {(polygon.layer, polygon.datatype) for polygon in polygons}

    def _repr_html_(self):
        """Show geometry in klayout and in matplotlib for jupyter notebooks."""
        self.show(show_ports=False)  # show in klayout
        self.plot(plotter="matplotlib")
        return self.__repr__()

    def plot(self, plotter: Optional[Plotter] = None, **kwargs) -> None:
        """Returns component plot.

        Args:
            plotter: backend ('holoviews', 'matplotlib', 'qt').

        Keyword Args:
            show_ports: Sets whether ports are drawn.
            show_subports: Sets whether subports (ports that belong to references) are drawn.
            label_aliases: Sets whether aliases are labeled with a text name.
            new_window: If True, each call to quickplot() will generate a separate window.
            blocking: If True, calling quickplot() will pause execution of ("block") the
                remainder of the python code until the quickplot() window is closed.
                If False, the window will be opened and code will continue to run.
            zoom_factor: Sets the scaling factor when zooming the quickplot window with the
                mousewheel/trackpad.
            interactive_zoom: Enables using mousewheel/trackpad to zoom.
            fontsize: for labels.
            layers_excluded: list of layers to exclude.
            layer_colors: layer_colors colors loaded from Klayout.
            min_aspect: minimum aspect ratio.
        """
        plotter = plotter or CONF.get("plotter", "matplotlib")

        if plotter == "matplotlib":
            from gdsfactory.quickplotter import quickplot

            return quickplot(self, **kwargs)
        elif plotter == "holoviews":
            try:
                import holoviews as hv

                hv.extension("bokeh")
            except ImportError as e:
                print("you need to `pip install holoviews`")
                raise e

            return self.ploth(**kwargs)

        elif plotter == "qt":
            from gdsfactory.quickplotter import quickplot2

            return quickplot2(self)

    def plotqt(self):
        from gdsfactory.quickplotter import quickplot2

        return quickplot2(self)

    def ploth(
        self,
        layers_excluded: Optional[Layers] = None,
        layer_colors: LayerColors = LAYER_COLORS,
        min_aspect: float = 0.25,
        padding: float = 0.5,
    ):
        """Plot component in holoviews.

        Args:
            layers_excluded: list of layers to exclude.
            layer_colors: layer_colors colors loaded from Klayout.
            min_aspect: minimum aspect ratio.
            padding: around bounding box.

        Returns:
            Holoviews Overlay to display all polygons.
        """
        from gdsfactory.add_pins import get_pin_triangle_polygon_tip

        try:
            import holoviews as hv

            hv.extension("bokeh")
        except ImportError as e:
            print("you need to `pip install holoviews`")
            raise e

        self._bb_valid = False  # recompute the bounding box
        b = self.bbox + ((-padding, -padding), (padding, padding))
        b = np.array(b.flat)
        center = np.array((np.sum(b[::2]) / 2, np.sum(b[1::2]) / 2))
        size = np.array((np.abs(b[2] - b[0]), np.abs(b[3] - b[1])))
        dx = np.array(
            (
                np.maximum(min_aspect * size[1], size[0]) / 2,
                np.maximum(size[1], min_aspect * size[0]) / 2,
            )
        )
        b = np.hstack((center - dx, center + dx))

        plots_to_overlay = []
        layers_excluded = [] if layers_excluded is None else layers_excluded

        for layer, polygon in self.get_polygons(by_spec=True).items():
            if layer in layers_excluded:
                continue

            try:
                layer = layer_colors.get_from_tuple(layer)
            except ValueError:
                layers = list(layer_colors._layers.keys())
                warnings.warn(f"{layer!r} not defined in {layers}")
                layer = LayerColor(gds_layer=layer[0], gds_datatype=layer[1])

            plots_to_overlay.append(
                hv.Polygons(polygon, label=str(layer.name)).opts(
                    data_aspect=1,
                    frame_width=500,
                    fill_alpha=layer.alpha,
                    ylim=(b[1], b[3]),
                    xlim=(b[0], b[2]),
                    color=layer.color,
                    line_alpha=layer.alpha,
                    tools=["hover"],
                )
            )
        for name, port in self.ports.items():
            name = str(name)
            polygon, ptip = get_pin_triangle_polygon_tip(port=port)

            plots_to_overlay.append(
                hv.Polygons(polygon, label=name).opts(
                    data_aspect=1,
                    frame_width=500,
                    fill_alpha=0,
                    ylim=(b[1], b[3]),
                    xlim=(b[0], b[2]),
                    color="red",
                    line_alpha=layer.alpha,
                    tools=["hover"],
                )
                * hv.Text(ptip[0], ptip[1], name)
            )

        return hv.Overlay(plots_to_overlay).opts(
            show_legend=True, shared_axes=False, ylim=(b[1], b[3]), xlim=(b[0], b[2])
        )

    def show(
        self,
        show_ports: bool = False,
        show_subports: bool = False,
        port_marker_layer: Layer = "SHOW_PORTS",
        **kwargs,
    ) -> None:
        """Show component in klayout.

        returns a copy of the Component, so the original component remains intact.
        with pins markers on each port show_ports = True, and optionally also
        the ports from the references (show_subports=True)

        Args:
            show_ports: shows component with port markers and labels.
            show_subports: add ports markers and labels to references.
            port_marker_layer: for the ports.

        Keyword Args:
            gdspath: GDS file path to write to.
            gdsdir: directory for the GDS file. Defaults to /tmp/.
            unit: unit size for objects in library. 1um by default.
            precision: for object dimensions in the library (m). 1nm by default.
            timestamp: Defaults to 2019-10-25. If None uses current time.
        """
        from gdsfactory.add_pins import add_pins_triangle
        from gdsfactory.show import show

        if show_subports:
            component = self.copy()
            component.name = self.name
            for reference in component.references:
                if isinstance(component, ComponentReference):
                    add_pins_triangle(
                        component=component,
                        reference=reference,
                        layer=port_marker_layer,
                    )

        elif show_ports:
            component = self.copy()
            component.name = self.name
            add_pins_triangle(component=component, layer=port_marker_layer)
        else:
            component = self

        show(component, **kwargs)

    def to_3d(self, *args, **kwargs):
        """Returns Component 3D trimesh Scene.

        Keyword Args:
            component: to exture in 3D.
            layer_colors: layer colors from Klayout Layer Properties file.
                Defaults to active PDK.layer_colors.
            layer_stack: contains thickness and zmin for each layer.
                Defaults to active PDK.layer_stack.
            exclude_layers: layers to exclude.
        """
        from gdsfactory.export.to_3d import to_3d

        return to_3d(self, *args, **kwargs)

    def write_gds(
        self,
        gdspath: Optional[PathType] = None,
        gdsdir: Optional[PathType] = None,
        unit: float = 1e-6,
        precision: Optional[float] = None,
        timestamp: Optional[datetime.datetime] = _timestamp2019,
        logging: bool = True,
        on_duplicate_cell: Optional[str] = "warn",
    ) -> Path:
        """Write component to GDS and returns gdspath.

        Args:
            gdspath: GDS file path to write to.
            gdsdir: directory for the GDS file. Defaults to /tmp/randomFile/gdsfactory.
            unit: unit size for objects in library. 1um by default.
            precision: for dimensions in the library (m). 1nm by default.
            timestamp: Defaults to 2019-10-25 for consistent hash.
                If None uses current time.
            logging: disable GDS path logging, for example for showing it in klayout.
            on_duplicate_cell: specify how to resolve duplicate-named cells. Choose one of the following:
                "warn" (default): overwrite all duplicate cells with one of the duplicates (arbitrarily).
                "error": throw a ValueError when attempting to write a gds with duplicate cells.
                "overwrite": overwrite all duplicate cells with one of the duplicates, without warning.
                None: do not try to resolve (at your own risk!)
        """
        from gdsfactory.pdk import get_grid_size

        precision = precision or get_grid_size() * 1e-6

        gdsdir = (
            gdsdir or pathlib.Path(tempfile.TemporaryDirectory().name) / "gdsfactory"
        )
        gdsdir = pathlib.Path(gdsdir)
        gdspath = gdspath or gdsdir / f"{self.name}.gds"
        gdspath = pathlib.Path(gdspath)
        gdsdir = gdspath.parent
        gdsdir.mkdir(exist_ok=True, parents=True)

        cells = self.get_dependencies(recursive=True)
        cell_names = [cell.name for cell in list(cells)]
        cell_names_unique = set(cell_names)

        if len(cell_names) != len(set(cell_names)):
            for cell_name in cell_names_unique:
                cell_names.remove(cell_name)

            if on_duplicate_cell == "error":
                raise ValueError(
                    f"Duplicated cell names in {self.name!r}: {cell_names!r}"
                )
            elif on_duplicate_cell in {"warn", "overwrite"}:
                if on_duplicate_cell == "warn":
                    warnings.warn(
                        f"Duplicated cell names in {self.name!r}:  {cell_names}",
                    )
                cells_dict = {cell.name: cell._cell for cell in cells}
                cells = cells_dict.values()
            elif on_duplicate_cell is not None:
                raise ValueError(
                    f"on_duplicate_cell: {on_duplicate_cell!r} not in (None, warn, error, overwrite)"
                )

        all_cells = [self._cell] + sorted(cells, key=lambda cc: cc.name)

        no_name_cells = [
            cell.name for cell in all_cells if cell.name.startswith("Unnamed")
        ]

        if no_name_cells:
            warnings.warn(
                f"Component {self.name!r} contains {len(no_name_cells)} Unnamed cells"
            )

        # for cell in all_cells:
        #     print(cell.name, type(cell))

        lib = gdstk.Library(unit=unit, precision=precision)
        lib.add(self._cell)
        lib.add(*self._cell.dependencies(True))

        # self.path = gdspath
        lib.write_gds(gdspath, timestamp=timestamp)
        if logging:
            logger.info(f"Write GDS to {str(gdspath)!r}")
        return gdspath

    def write_gds_with_metadata(self, *args, **kwargs) -> Path:
        """Write component in GDS and metadata (component settings) in YAML."""
        gdspath = self.write_gds(*args, **kwargs)
        metadata = gdspath.with_suffix(".yml")
        metadata.write_text(self.to_yaml(with_cells=True, with_ports=True))
        logger.info(f"Write YAML metadata to {str(metadata)!r}")
        return gdspath

    def write_oas(self, filename, **write_kwargs) -> Path:
        """Write component in OASIS format."""
        if str(filename).lower().endswith(".gds"):
            # you are looking for write_gds
            self.write_gds(filename, **write_kwargs)
            return
        try:
            import klayout.db as pya
        except ImportError as err:
            err.args = (
                "you need klayout package to write OASIS\n"
                "pip install klayout\n" + err.args[0],
            ) + err.args[1:]
            raise
        if not filename.lower().endswith(".oas"):
            filename += ".oas"
        fileroot = os.path.splitext(filename)[0]
        tempfilename = f"{fileroot}-tmp.gds"

        self.write_gds(tempfilename, **write_kwargs)
        layout = pya.Layout()
        layout.read(tempfilename)

        # there can only be one top_cell because we only wrote one component
        topcell = layout.top_cell()
        topcell.write(filename)
        os.remove(tempfilename)
        logger.info(f"Write OASIS to {filename!r}")
        return Path(filename)

    def to_dict(
        self,
        ignore_components_prefix: Optional[List[str]] = None,
        ignore_functions_prefix: Optional[List[str]] = None,
        with_cells: bool = False,
        with_ports: bool = False,
    ) -> Dict[str, Any]:
        """Returns Dict representation of a component.

        Args:
            ignore_components_prefix: for components to ignore when exporting.
            ignore_functions_prefix: for functions to ignore when exporting.
            with_cells: write cells recursively.
            with_ports: write port information dict.
        """
        d = {}
        if with_ports:
            ports = {port.name: port.to_dict() for port in self.get_ports_list()}
            d["ports"] = ports

        if with_cells:
            cells = recurse_structures(
                self,
                ignore_functions_prefix=ignore_functions_prefix,
                ignore_components_prefix=ignore_components_prefix,
            )
            d["cells"] = clean_dict(cells)

        d["name"] = self.name
        d["settings"] = clean_dict(dict(self.settings))
        return d

    def to_yaml(self, **kwargs) -> str:
        """Write Dict representation of a component in YAML format.

        Args:
            ignore_components_prefix: for components to ignore when exporting.
            ignore_functions_prefix: for functions to ignore when exporting.
            with_cells: write cells recursively.
            with_ports: write port information.
        """
        return OmegaConf.to_yaml(self.to_dict(**kwargs))

    def to_dict_polygons(self) -> Dict[str, Any]:
        """Returns a dict representation of the flattened component."""
        d = {}
        polygons = {}
        layer_to_polygons = self.get_polygons(by_spec=True)

        for layer, polygons_layer in layer_to_polygons.items():
            layer_name = f"{layer[0]}_{layer[1]}"
            for polygon in polygons_layer:
                polygons[layer_name] = [tuple(snap_to_grid(v)) for v in polygon]

        ports = {port.name: port.settings for port in self.get_ports_list()}
        clean_dict(ports)
        clean_dict(polygons)
        d.info = self.info
        d.polygons = polygons
        d.ports = ports
        return d

    def auto_rename_ports(self, **kwargs) -> None:
        """Rename ports by orientation NSEW (north, south, east, west).

        Keyword Args:
            function: to rename ports.
            select_ports_optical: to select optical ports.
            select_ports_electrical: to select electrical ports.
            prefix_optical: prefix.
            prefix_electrical: prefix.

        .. code::

                 3   4
                 |___|_
             2 -|      |- 5
                |      |
             1 -|______|- 6
                 |   |
                 8   7
        """
        self.is_unlocked()
        auto_rename_ports(self, **kwargs)

    def auto_rename_ports_counter_clockwise(self, **kwargs) -> None:
        self.is_unlocked()
        auto_rename_ports_counter_clockwise(self, **kwargs)

    def auto_rename_ports_layer_orientation(self, **kwargs) -> None:
        self.is_unlocked()
        auto_rename_ports_layer_orientation(self, **kwargs)

    def auto_rename_ports_orientation(self, **kwargs) -> None:
        """Rename ports by orientation NSEW (north, south, east, west).

        Keyword Args:
            function: to rename ports.
            select_ports_optical: to select ports.
            select_ports_electrical:
            prefix_optical:
            prefix_electrical:

        .. code::

                 N0  N1
                 |___|_
            W1 -|      |- E1
                |      |
            W0 -|______|- E0
                 |   |
                S0   S1
        """
        self.is_unlocked()
        auto_rename_ports_orientation(self, **kwargs)

    def move(
        self,
        origin: Float2 = (0, 0),
        destination: Optional[Float2] = None,
        axis: Optional[Axis] = None,
    ) -> "Component":
        """Returns new Component with a moved reference to the original.

        component.

        Args:
            origin: of component.
            destination: x, y.
            axis: x or y.
        """
        from gdsfactory.functions import move

        return move(component=self, origin=origin, destination=destination, axis=axis)

    def mirror(
        self,
        p1: Float2 = (0, 1),
        p2: Float2 = (0, 0),
    ) -> "Component":
        """Returns new Component with a mirrored reference.

        Args:
            p1: first point to define mirror axis.
            p2: second point to define mirror axis.
        """
        from gdsfactory.functions import mirror

        return mirror(component=self, p1=p1, p2=p2)

    def rotate(self, angle: float = 90) -> "Component":
        """Returns a new component with a rotated reference to the original.

        component.

        Args:
            angle: in degrees.
        """
        from gdsfactory.functions import rotate

        return rotate(component=self, angle=angle)

    def add_padding(self, **kwargs) -> "Component":
        """Returns new component with padding.

        Keyword Args:
            component: for padding.
            layers: list of layers.
            suffix for name.
            default: default padding (50um).
            top: north padding.
            bottom: south padding.
            right: east padding.
            left: west padding.
        """
        from gdsfactory.add_padding import add_padding

        return add_padding(component=self, **kwargs)

    def absorb(self, reference) -> "Component":
        """Absorbs polygons from ComponentReference into Component.

        Destroys the reference in the process but keeping the polygon geometry.

        Args:
            reference: ComponentReference to be absorbed into the Component.
        """
        if reference not in self.references:
            raise ValueError(
                "The reference you asked to absorb does not exist in this Component."
            )
        ref_polygons = reference.get_polygons(by_spec=True, include_paths=False)
        for (layer, polys) in ref_polygons.items():
            [self.add_polygon(points=p, layer=layer) for p in polys]

        self.add(reference.parent.labels)
        self.add(reference.get_paths())
        self.remove(reference)
        return self

    def remove(self, items):
        """Removes items from a Component, which can include Ports, PolygonSets \
        CellReferences, ComponentReferences and Labels.

        Args:
            items: list of Items to be removed from the Component.
        """
        if not hasattr(items, "__iter__"):
            items = [items]
        for item in items:
            if isinstance(item, Port):
                self.ports = {k: v for k, v in self.ports.items() if v != item}
            elif isinstance(item, gdstk.Reference):
                self._cell.remove(item)
                item.owner = None
            elif isinstance(item, ComponentReference):
                self.references.remove(item)
                self._cell.remove(item._reference)
                item.owner = None
                self._named_references.pop(item.name)
            else:
                self._cell.remove(item)

        self._bb_valid = False
        return self

    def hash_geometry(self, precision: float = 1e-4) -> str:
        """Returns an SHA1 hash of the geometry in the Component.

        For each layer, each polygon is individually hashed and then the polygon hashes
        are sorted, to ensure the hash stays constant regardless of the ordering
        the polygons.  Similarly, the layers are sorted by (layer, datatype).

        Args:
            precision: Rounding precision for the the objects in the Component.
                For instance, a precision of 1e-2 will round a point at
                (0.124, 1.748) to (0.12, 1.75).

        """
        polygons_by_spec = self.get_polygons(by_spec=True)
        layers = np.array(list(polygons_by_spec.keys()))
        sorted_layers = layers[np.lexsort((layers[:, 0], layers[:, 1]))]

        final_hash = hashlib.sha1()
        for layer in sorted_layers:
            layer_hash = hashlib.sha1(layer.astype(np.int64)).digest()
            polygons = polygons_by_spec[tuple(layer)]
            polygons = [_rnd(p.points, precision) for p in polygons]
            polygon_hashes = np.sort([hashlib.sha1(p).digest() for p in polygons])
            final_hash.update(layer_hash)
            for ph in polygon_hashes:
                final_hash.update(ph)

        return final_hash.hexdigest()

    def get_labels(
        self, apply_repetitions=True, depth: Optional[int] = None, layer=None
    ) -> List[Label]:
        from gdsfactory.pdk import get_layer

        if layer:
            layer, texttype = get_layer(layer)
        else:
            texttype = None
        return self._cell.get_labels(
            apply_repetitions=apply_repetitions,
            depth=depth,
            layer=layer,
            texttype=texttype,
        )

    def remove_labels(
        self, apply_repetitions=True, depth: Optional[int] = None, layer=None
    ) -> None:
        labels = self.get_labels(
            apply_repetitions=apply_repetitions, depth=depth, layer=layer
        )
        self._cell.remove(*labels)

    # Deprecated
    def get_info(self):
        """Gathers the .info dictionaries from every sub-Component and returns them in a list.

        Args:
            depth: int or None
                If not None, defines from how many reference levels to
                retrieve Ports from.

        Returns:
            list of dictionaries
                List of the ".info" property dictionaries from all sub-Components
        """
        D_list = self.get_dependencies(recursive=True)
        return [D.info.copy() for D in D_list]

    def remap_layers(
        self, layermap, include_labels: bool = True, include_paths: bool = True
    ):
        """Moves all polygons in the Component from one layer to another according to the layermap argument.

        Args:
            layermap: Dictionary of values in format {layer_from : layer_to}.
            include_labels: Selects whether to move Labels along with polygons.
            include_paths: Selects whether to move Paths along with polygons.
        """
        layermap = {_parse_layer(k): _parse_layer(v) for k, v in layermap.items()}

        all_D = list(self.get_dependencies(True))
        all_D.append(self)
        for D in all_D:
            for p in D.polygons:
                layer = (p.layer, p.datatype)
                if layer in layermap:
                    new_layer = layermap[layer]
                    p.layer = new_layer[0]
                    p.datatype = new_layer[1]
            if include_labels:
                for label in D.labels:
                    original_layer = (label.layer, label.texttype)
                    original_layer = _parse_layer(original_layer)
                    if original_layer in layermap:
                        new_layer = layermap[original_layer]
                        label.layer = new_layer[0]
                        label.texttype = new_layer[1]

            if include_paths:
                for path in D.paths:
                    for layer, datatype in zip(path.layers, path.datatypes):
                        original_layer = (layer, datatype)
                        original_layer = _parse_layer(original_layer)
                        if original_layer in layermap:
                            new_layer = layermap[original_layer]
                            path.layer = new_layer[0]
                            path.datatype = new_layer[1]
        return self


def copy(D: Component) -> Component:
    """Returns a Component copy.

    Args:
        D: component to copy.
    """
    D_copy = Component()
    D_copy.info = D.info
    # D_copy._cell = D._cell.copy(name=D_copy.name)

    for ref in D.references:
        new_ref = ComponentReference(
            component=ref.parent,
            columns=ref.columns,
            rows=ref.rows,
            spacing=ref.spacing,
            origin=ref.origin,
            rotation=ref.rotation,
            magnification=ref.magnification,
            x_reflection=ref.x_reflection,
        )
        # new_ref.name = ref.name if hasattr(ref, "name") else ref.parent.name
        new_ref.owner = D_copy
        D_copy.add(new_ref)

    for port in D.ports.values():
        D_copy.add_port(port=port)
    for poly in D.polygons:
        D_copy.add_polygon(poly)
    for path in D.paths:
        D_copy.add(path)
    for label in D.labels:
        D_copy.add_label(
            text=label.text,
            position=label.origin,
            layer=(label.layer, label.texttype),
        )
    return D_copy


def test_get_layers() -> Component:
    import gdsfactory as gf

    c = gf.components.straight(
        length=10,
        width=0.5,
        layer=(2, 0),
        bbox_layers=[(111, 0)],
        bbox_offsets=[3],
        with_bbox=True,
        cladding_layers=None,
        add_pins=None,
        add_bbox=None,
    )
    assert c.get_layers() == {(2, 0), (111, 0)}, c.get_layers()
    c = c.remove_layers([(111, 0)])
    assert c.get_layers() == {(2, 0)}, c.get_layers()
    return c


def _filter_polys(polygons, layers_excl):
    return [
        p
        for p, l, d in zip(polygons.polygons, polygons.layers, polygons.datatypes)
        if (l, d) not in layers_excl
    ]


def recurse_structures(
    component: Component,
    ignore_components_prefix: Optional[List[str]] = None,
    ignore_functions_prefix: Optional[List[str]] = None,
) -> Dict[str, Any]:
    """Recurse component and components references recursively.

    Args:
        component: component to recurse.
        ignore_components_prefix: list of prefix to ignore.
        ignore_functions_prefix: list of prefix to ignore.
    """
    ignore_functions_prefix = ignore_functions_prefix or []
    ignore_components_prefix = ignore_components_prefix or []

    if (
        hasattr(component, "function_name")
        and component.function_name in ignore_functions_prefix
    ):
        return {}

    if hasattr(component, "name") and any(
        component.name.startswith(i) for i in ignore_components_prefix
    ):
        return {}

    output = {component.name: dict(component.settings)}
    for reference in component.references:
        if (
            isinstance(reference, ComponentReference)
            and reference.ref_cell.name not in output
        ):
            output.update(recurse_structures(reference.ref_cell))

    return output


def test_same_uid() -> None:
    import gdsfactory as gf

    c = Component()
    c << gf.components.rectangle()
    c << gf.components.rectangle()

    r1 = c.references[0].parent
    r2 = c.references[1].parent

    assert r1.uid == r2.uid, f"{r1.uid} must equal {r2.uid}"


def test_netlist_simple() -> None:
    import gdsfactory as gf

    c = gf.Component()
    c1 = c << gf.components.straight(length=1, width=2)
    c2 = c << gf.components.straight(length=2, width=2)
    c2.connect(port="o1", destination=c1.ports["o2"])
    c.add_port("o1", port=c1.ports["o1"])
    c.add_port("o2", port=c2.ports["o2"])
    netlist = c.get_netlist()
    # print(netlist.pretty())
    assert len(netlist["instances"]) == 2


def test_netlist_simple_width_mismatch_throws_error() -> None:
    import pytest

    import gdsfactory as gf

    c = gf.Component()
    c1 = c << gf.components.straight(length=1, width=1)
    c2 = c << gf.components.straight(length=2, width=2)
    c2.connect(port="o1", destination=c1.ports["o2"])
    c.add_port("o1", port=c1.ports["o1"])
    c.add_port("o2", port=c2.ports["o2"])
    with pytest.raises(ValueError):
        c.get_netlist()


def test_netlist_complex() -> None:
    import gdsfactory as gf

    c = gf.components.mzi_arms()
    netlist = c.get_netlist()
    # print(netlist.pretty())
    assert len(netlist["instances"]) == 4, len(netlist["instances"])


def test_extract() -> None:
    import gdsfactory as gf

    c = gf.components.straight(
        length=10,
        width=0.5,
        bbox_layers=[gf.LAYER.WGCLAD],
        bbox_offsets=[3],
        with_bbox=True,
        cladding_layers=None,
        add_pins=None,
        add_bbox=None,
    )
    c2 = c.extract(layers=[gf.LAYER.WGCLAD])

    assert len(c.polygons) == 2, len(c.polygons)
    assert len(c2.polygons) == 1, len(c2.polygons)
    return c2


def hash_file(filepath):
    md5 = hashlib.md5()
    md5.update(filepath.read_bytes())
    return md5.hexdigest()


def test_bbox_reference():
    import gdsfactory as gf

    c = gf.Component("component_with_offgrid_polygons")
    c1 = c << gf.components.rectangle(size=(1.5e-3, 1.5e-3), port_type=None)
    c2 = c << gf.components.rectangle(size=(1.5e-3, 1.5e-3), port_type=None)
    c2.xmin = c1.xmax

    assert c2.xsize == 2e-3
    return c2


def test_bbox_component() -> None:
    import gdsfactory as gf

    c = gf.components.rectangle(size=(1.5e-3, 1.5e-3), port_type=None)
    assert c.xsize == 2e-3


def test_remap_layers() -> None:
    import gdsfactory as gf

    c = gf.components.straight(layer=(2, 0))
    remap = c.remap_layers(layermap={(2, 0): gf.LAYER.WGN})
    assert remap.hash_geometry() == "1c12fcddd61dc167c80c847abe371b3f8af84a1b"


def test_remove_labels() -> None:
    import gdsfactory as gf

    c = gf.c.straight()
    c.remove_labels(depth=0)

    assert len(c.labels) == 0


def test_import_gds_settings():
    import gdsfactory as gf

    c = gf.components.mzi()
    gdspath = c.write_gds_with_metadata()
    c2 = gf.import_gds(gdspath, name="mzi_sample")
    c3 = gf.routing.add_fiber_single(c2)
    assert c3



    # c = gf.c.straight()
    # c.remove_labels(depth=0)
    # print(c.labels)

    # c = gf.components.straight(layer=(2, 0))
    # remap = c.remap_layers(layermap={(2, 0): gf.LAYER.WGN})
    # remap.show()
    # c = test_extract()
    # c.show()

    # test_get_layers()
    # test_netlist_simple_width_mismatch_throws_error()

    # c = Component("parent")
    # c2 = Component("child")
    # length = 10
    # width = 0.5
    # layer = (1, 0)
    # c2.add_polygon([(0, 0), (length, 0), (length, width), (0, width)], layer=layer)
    # c2.add_polygon([(0, 0), (length, 0), (length, width), (0, width)], layer=(2, 0))

    # c << c2
    # c.show()

    # length = 10
    # width = 0.5
    # layer = (1, 0)
    # c.add_polygon([(0, 0), (length, 0), (length, width), (0, width)], layer=layer)

    # c = gf.components.mzi()
    # c2 = c.mirror()
    # print(c2.info)
    # c = gf.c.mzi()
    # c.hash_geometry()
    # print(c.get_polygons(by_spec=True))
    # c.show(show_ports=True)
    # c.show()<|MERGE_RESOLUTION|>--- conflicted
+++ resolved
@@ -143,10 +143,7 @@
         self._reference_names_counter = Counter()
         self._reference_names_used = set()
         self._named_references = {}
-<<<<<<< HEAD
-=======
         self._references = []
->>>>>>> 3b0ac6c1
 
         self.ports = {}
 
